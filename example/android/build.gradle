buildscript {
    ext {
        buildToolsVersion = "34.0.0"
        minSdkVersion = 23
        compileSdkVersion = 34
        targetSdkVersion = 34
<<<<<<< HEAD
        kotlinVersion = "1.7.0"

        // We use NDK 23 which has both M1 support and is the side-by-side NDK version from AGP.
        ndkVersion = "24.0.8215888"
=======
        ndkVersion = "26.1.10909125"
        kotlinVersion = "1.9.25"
>>>>>>> a684e02d
    }
    repositories {
        google()
        mavenCentral()
    }
    dependencies {
        classpath("com.android.tools.build:gradle")
        classpath("com.facebook.react:react-native-gradle-plugin")
        classpath("org.jetbrains.kotlin:kotlin-gradle-plugin")
    }
}

apply plugin: "com.facebook.react.rootproject"<|MERGE_RESOLUTION|>--- conflicted
+++ resolved
@@ -4,15 +4,8 @@
         minSdkVersion = 23
         compileSdkVersion = 34
         targetSdkVersion = 34
-<<<<<<< HEAD
-        kotlinVersion = "1.7.0"
-
-        // We use NDK 23 which has both M1 support and is the side-by-side NDK version from AGP.
-        ndkVersion = "24.0.8215888"
-=======
         ndkVersion = "26.1.10909125"
         kotlinVersion = "1.9.25"
->>>>>>> a684e02d
     }
     repositories {
         google()

--- conflicted
+++ resolved
@@ -1,20 +1,11 @@
 buildscript {
     ext {
-<<<<<<< HEAD
-        buildToolsVersion = "34.0.0"
-        minSdkVersion = 26
-        compileSdkVersion = 35
-        targetSdkVersion = 35
-        ndkVersion = "26.1.10909125"
-        kotlinVersion = "1.9.25"
-=======
         buildToolsVersion = "35.0.0"
         minSdkVersion = 24
         compileSdkVersion = 35
         targetSdkVersion = 35
         ndkVersion = "27.1.12297006"
         kotlinVersion = "2.0.21"
->>>>>>> aa4c3e16
     }
     repositories {
         google()

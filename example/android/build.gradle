--- conflicted
+++ resolved
@@ -1,22 +1,11 @@
 buildscript {
     ext {
-<<<<<<< HEAD
-        buildToolsVersion = "33.0.2"
-        minSdkVersion = 26
-        compileSdkVersion = 35
-        targetSdkVersion = 33
-        kotlinVersion = "1.7.0"
-
-        // We use NDK 23 which has both M1 support and is the side-by-side NDK version from AGP.
-        ndkVersion = "24.0.8215888"
-=======
         buildToolsVersion = "34.0.0"
         minSdkVersion = 23
         compileSdkVersion = 34
         targetSdkVersion = 34
         ndkVersion = "26.1.10909125"
         kotlinVersion = "1.9.25"
->>>>>>> 46265ecf
     }
     repositories {
         google()

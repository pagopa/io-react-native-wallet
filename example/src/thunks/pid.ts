import { generate } from "@pagopa/io-react-native-crypto";
import {
  createCryptoContextFor,
  Credential,
} from "@pagopa/io-react-native-wallet";
import { v4 as uuidv4 } from "uuid";
import {
  selectAttestationAsJwt,
  shouldRequestAttestationSelector,
} from "../store/reducers/attestation";
import { credentialReset } from "../store/reducers/credential";
import { selectEnv } from "../store/reducers/environment";
import { selectPidFlowParams } from "../store/reducers/pid";
import type { PidAuthMethods, PidResult } from "../store/types";
import { DPOP_KEYTAG, regenerateCryptoKey, WIA_KEYTAG } from "../utils/crypto";
import { getEnv } from "../utils/environment";
import appFetch from "../utils/fetch";
import { getAttestationThunk } from "./attestation";
import { createAppAsyncThunk } from "./utils";

// This can be any URL, as long as it has http or https as its protocol, otherwise it cannot be managed by the webview.
// PUT ME IN UTILS OR ENV
export const CIE_L3_REDIRECT_URI = "https://cie.callback";

/**
 * Type definition for the input of the {@link preparePidFlowParamsThunk}.
 */
type PreparePidFlowParamsThunkInput = {
  idpHint: string;
  authMethod: PidAuthMethods;
  ciePin?: string;
};

/**
 * Type definition for the input of the {@link ContinuePidFlowThunkInput}.
 */
type ContinuePidFlowThunkInput = {
  authRedirectUrl: string;
};

/**
 * Type definition for the output of the {@link preparePidFlowParamsThunk}.
 */
export type PreparePidFlowParamsThunkOutput = {
  authUrl: string;
  issuerConf: Awaited<
    ReturnType<typeof Credential.Issuance.evaluateIssuerTrust>
  >["issuerConf"];
  clientId: Awaited<
    ReturnType<typeof Credential.Issuance.startUserAuthorization>
  >["clientId"];
  codeVerifier: Awaited<
    ReturnType<typeof Credential.Issuance.startUserAuthorization>
  >["codeVerifier"];
  walletInstanceAttestation: string;
  credentialDefinition: Awaited<
    ReturnType<typeof Credential.Issuance.startUserAuthorization>
  >["credentialDefinition"];
  redirectUri: string;
  ciePin?: string;
};

/**
 * Thunk to prepare the parameters for the PID issuance flow.
 * It performs a partial issuance flow, starting from the issuance request to the user authorization.
 * This is needed to obtain the needed parameters to continue the flow in the webview in {@link TestCieL3Scenario} or in {@link PidSpidLoginScreen}.
 * The flow can be managed using either SPID or CIE L3 as the authentication method.
 * @param args.idpHint The identity provider hint to use in the issuance flow.
 * @param args.authMethod The authentication method to use, either SPID or CIE L3.
 * @param args.ciePin The CIE PIN to use in the issuance flow (optional, only for CIE L3).
 * @returns The needed parameters to continue the issuance flow.
 */
export const preparePidFlowParamsThunk = createAppAsyncThunk<
  PreparePidFlowParamsThunkOutput,
  PreparePidFlowParamsThunkInput
>("pid/flowParamsPrepare", async (args, { getState, dispatch }) => {
  // Checks if the wallet instance attestation needs to be reuqested
  if (shouldRequestAttestationSelector(getState())) {
    await dispatch(getAttestationThunk());
  }

  // Gets the Wallet Instance Attestation from the persisted store
  const walletInstanceAttestation = selectAttestationAsJwt(getState());
  if (!walletInstanceAttestation) {
    throw new Error("Wallet Instance Attestation not found");
  }

  // Reset the credential state before obtaining a new PID
  dispatch(credentialReset());
  const { idpHint, ciePin } = args;

  const isCie = args.idpHint.includes("servizicie") ? true : false;

  const wiaCryptoContext = createCryptoContextFor(WIA_KEYTAG);

  // Get env
  const env = selectEnv(getState());
  const { WALLET_PID_PROVIDER_BASE_URL, REDIRECT_URI } = getEnv(env);

  const redirectUri = isCie ? CIE_L3_REDIRECT_URI : REDIRECT_URI;

  // Start the issuance flow
  const startFlow: Credential.Issuance.StartFlow = () => ({
    issuerUrl: WALLET_PID_PROVIDER_BASE_URL,
    credentialId: "dc_sd_jwt_PersonIdentificationData",
  });

  const { issuerUrl, credentialId } = startFlow();

  // Evaluate issuer trust
  const { issuerConf } = await Credential.Issuance.evaluateIssuerTrust(
    issuerUrl,
    { appFetch }
  );

  // Start user authorization
  const { issuerRequestUri, clientId, codeVerifier, credentialDefinition } =
    await Credential.Issuance.startUserAuthorization(
      issuerConf,
      [credentialId],
      {
        walletInstanceAttestation,
        redirectUri: redirectUri,
        wiaCryptoContext,
        appFetch,
      }
    );

  // Obtain the Authorization URL
  const { authUrl } = await Credential.Issuance.buildAuthorizationUrl(
    issuerRequestUri,
    clientId,
    issuerConf,
    idpHint
  );

  return {
    authUrl,
    issuerConf,
    clientId,
    codeVerifier,
    walletInstanceAttestation,
    credentialDefinition,
    redirectUri,
    ciePin,
  };
});

/**
 * Thunk to continue the CIE L3 issuance flow. Follows {@link preparePidFlowParamsThunk}.
 * It performs the last steps of the issuance flow, obtaining the credential and parsing it.
 * @param args.authRedirectUrl The URL of the webview after the user authorization which contains the authorization code.
 * @return The credetial result.
 */
export const continuePidFlowThunk = createAppAsyncThunk<
  PidResult,
  ContinuePidFlowThunkInput
>("pid/flowContinue", async (args, { getState }) => {
  const { authRedirectUrl } = args;

  const flowParams = selectPidFlowParams(getState());

  if (!flowParams) {
    throw new Error("Flow params not found");
  }

  const {
    issuerConf,
    clientId,
    codeVerifier,
    walletInstanceAttestation,
    credentialDefinition,
    redirectUri,
  } = flowParams;

  const { code } =
    await Credential.Issuance.completeUserAuthorizationWithQueryMode(
      authRedirectUrl
    );

  /*
   * Create wia crypto context, we are using the same keytag used in {@link prepareCieL3FlowParamsThunk},
   * hoping it has not been deleted in the meanwhile. This can be improved later.
   */
  const wiaCryptoContext = createCryptoContextFor(WIA_KEYTAG);

  // Create credential crypto context
  const credentialKeyTag = uuidv4().toString();
  await generate(credentialKeyTag);
  const credentialCryptoContext = createCryptoContextFor(credentialKeyTag);

  // Create DPoP context for the whole issuance flow
  await regenerateCryptoKey(DPOP_KEYTAG);
  const dPopCryptoContext = createCryptoContextFor(DPOP_KEYTAG);

  const { accessToken } = await Credential.Issuance.authorizeAccess(
    issuerConf,
    code,
    clientId,
    redirectUri,
    codeVerifier,
    {
      walletInstanceAttestation,
      wiaCryptoContext,
      dPopCryptoContext,
      appFetch,
    }
  );

  const [pidCredentialDefinition] = credentialDefinition;

  const { credential_configuration_id, credential_identifiers } =
    accessToken.authorization_details.find(
      (authDetails) =>
        authDetails.credential_configuration_id ===
        pidCredentialDefinition?.credential_configuration_id
    ) ?? {};

  // Get the first credential_identifier from the access token's authorization details
  const [credential_identifier] = credential_identifiers ?? [];

  if (!credential_configuration_id) {
    throw new Error("No credential configuration ID found for PID");
  }

  // Get the credential identifier that was authorized
  const { credential } = await Credential.Issuance.obtainCredential(
    issuerConf,
    accessToken,
    clientId,
    {
      credential_configuration_id,
      credential_identifier,
    },
    {
      credentialCryptoContext,
      dPopCryptoContext,
      appFetch,
    }
  );

  const { parsedCredential } =
    await Credential.Issuance.verifyAndParseCredential(
      issuerConf,
      credential,
      credential_configuration_id,
      { credentialCryptoContext }
    );

  return {
    parsedCredential,
    credential,
    keyTag: credentialKeyTag,
    credentialType: "PersonIdentificationData",
<<<<<<< HEAD
    format,
=======
    credentialConfigurationId: credential_configuration_id,
>>>>>>> 1cf19b2f
  };
});<|MERGE_RESOLUTION|>--- conflicted
+++ resolved
@@ -252,10 +252,7 @@
     credential,
     keyTag: credentialKeyTag,
     credentialType: "PersonIdentificationData",
-<<<<<<< HEAD
+    credentialConfigurationId: credential_configuration_id,
     format,
-=======
-    credentialConfigurationId: credential_configuration_id,
->>>>>>> 1cf19b2f
   };
 });
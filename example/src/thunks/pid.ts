--- conflicted
+++ resolved
@@ -102,11 +102,7 @@
   // Start the issuance flow
   const startFlow: Credential.Issuance.StartFlow = () => ({
     issuerUrl: WALLET_PID_PROVIDER_BASE_URL,
-<<<<<<< HEAD
-    credentialType: "dc_sd_jwt_PersonIdentificationData",
-=======
     credentialId: "dc_sd_jwt_PersonIdentificationData",
->>>>>>> e9370559
   });
 
   const { issuerUrl, credentialId } = startFlow();
@@ -121,11 +117,7 @@
   const { issuerRequestUri, clientId, codeVerifier, credentialDefinition } =
     await Credential.Issuance.startUserAuthorization(
       issuerConf,
-<<<<<<< HEAD
-      [credentialType],
-=======
       [credentialId],
->>>>>>> e9370559
       {
         walletInstanceAttestation,
         redirectUri: redirectUri,

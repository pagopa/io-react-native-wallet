--- conflicted
+++ resolved
@@ -5,20 +5,11 @@
 } from "@pagopa/io-react-native-wallet";
 import type { CryptoContext } from "@pagopa/io-react-native-jwt";
 import type { PresentationStateKeys } from "../store/reducers/presentation";
-<<<<<<< HEAD
-import { selectPidSdJwt } from "../store/reducers/pid";
-import { selectCredentials } from "../store/reducers/credential";
-import { isDefined } from "../utils/misc";
-import type { RootState } from "../store/types";
-import { shouldRequestAttestationSelector } from "../store/reducers/attestation";
-import { getAttestationThunk } from "./attestation";
-import { verifierCertificates } from "../utils/presentation";
-=======
 import { selectEuropeanCredentials } from "../store/reducers/credential";
 import type { RootState } from "../store/types";
 import { shouldRequestAttestationSelector } from "../store/reducers/attestation";
+import { verifierCertificates } from "../utils/presentation";
 import { getAttestationThunk } from "./attestation";
->>>>>>> 53563505
 
 export type RequestObject = Awaited<
   ReturnType<Credential.Presentation.VerifyRequestObject>
@@ -71,7 +62,6 @@
   const handleAuthRequest = clientIdPrefix
     ? handleAuthRequestByClientId[clientIdPrefix]
     : undefined;
-<<<<<<< HEAD
 
   if (!handleAuthRequest) {
     throw new Error(`Unrecognized client_id: ${clientIdPrefix}`);
@@ -79,26 +69,14 @@
 
   const { requestObject, keys } = await handleAuthRequest(qrParams);
 
-  const { credentialsSdJwt } = getCredentialsForPresentation(getState());
-
-=======
-
-  if (!handleAuthRequest) {
-    throw new Error(`Unrecognized client_id: ${clientIdPrefix}`);
-  }
-
-  const { requestObject, keys } = await handleAuthRequest(qrParams);
-
   const { credentialsSdJwt } =
     getEuropeanCredentialsForPresentation(getState());
 
->>>>>>> 53563505
   if (args.allowed === "refusalState") {
     return processRefusedPresentation(requestObject);
   }
 
-<<<<<<< HEAD
-  const evaluatedDcqlQuery = Credential.Presentation.evaluateDcqlQuery(
+  const evaluatedDcqlQuery = await Credential.Presentation.evaluateDcqlQuery(
     requestObject.dcql_query as DcqlQuery,
     credentialsSdJwt
   );
@@ -149,7 +127,6 @@
   qrParams
 ) => {
   const [, entityId] = qrParams.client_id.split(":");
-  console.log("openid_federation", entityId);
 
   const { rpConf, subject } =
     await Credential.Presentation.evaluateRelyingPartyTrust(entityId!);
@@ -178,7 +155,6 @@
  */
 const handleAuthRequestForX509Hash: HandleAuthRequest = async (qrParams) => {
   const [, x509Hash] = qrParams.client_id.split(":");
-  console.log("x509_hash", x509Hash);
 
   const { requestObjectEncodedJwt } =
     await Credential.Presentation.getRequestObject(qrParams.request_uri);
@@ -198,101 +174,6 @@
     { x509Hash }
   );
 
-=======
-  const evaluatedDcqlQuery = await Credential.Presentation.evaluateDcqlQuery(
-    requestObject.dcql_query as DcqlQuery,
-    credentialsSdJwt
-  );
-
-  const credentialsToPresent = evaluatedDcqlQuery.map(
-    ({ requiredDisclosures, id, ...rest }) => ({
-      ...rest,
-      credentialInputId: id,
-      requestedClaims: requiredDisclosures,
-    })
-  );
-
-  const authRequestObject = {
-    nonce: requestObject.nonce,
-    clientId: requestObject.client_id,
-    responseUri: requestObject.response_uri,
-  };
-
-  const remotePresentations =
-    await Credential.Presentation.prepareRemotePresentations(
-      credentialsToPresent,
-      authRequestObject
-    );
-
-  const authResponse = await Credential.Presentation.sendAuthorizationResponse(
-    requestObject,
-    keys,
-    remotePresentations
-  );
-
-  return {
-    authResponse,
-  };
-});
-
-type HandleAuthRequest = (qrParams: QrCodeParams) => Promise<{
-  requestObject: RequestObject;
-  keys: JwksKeys;
-  rpConf?: RpConf;
-}>;
-
-/**
- * Handle the Authentication Request for clients with `openid_federation` prefix.
- * @param qrParams The QR code
- * @returns Request Object, JWKS, Verifier's EC
- */
-const handleAuthRequestForOpenIdFederation: HandleAuthRequest = async (
-  qrParams
-) => {
-  const [, entityId] = qrParams.client_id.split(":");
-
-  const { rpConf, subject } =
-    await Credential.Presentation.evaluateRelyingPartyTrust(entityId!);
-
-  if (entityId !== subject) {
-    throw new Error("The client ID must match the Entity Configuration's sub");
-  }
-
-  const { keys } = await Credential.Presentation.getJwksFromConfig(rpConf);
-
-  const { requestObjectEncodedJwt } =
-    await Credential.Presentation.getRequestObject(qrParams.request_uri);
-
-  const { requestObject } = await Credential.Presentation.verifyRequestObject(
-    requestObjectEncodedJwt,
-    keys
-  );
-
-  return { requestObject, keys, rpConf };
-};
-
-/**
- * Handle the Authentication Request for clients with `x509_hash` prefix.
- * @param qrParams The QR code
- * @returns Request Object, JWKS
- */
-const handleAuthRequestForX509Hash: HandleAuthRequest = async (qrParams) => {
-  const [, x509Hash] = qrParams.client_id.split(":");
-
-  const { requestObjectEncodedJwt } =
-    await Credential.Presentation.getRequestObject(qrParams.request_uri);
-
-  const { keys } = await Credential.Presentation.fetchJwksFromRequestObject(
-    requestObjectEncodedJwt
-  );
-
-  const { requestObject } = await Credential.Presentation.verifyRequestObject(
-    requestObjectEncodedJwt,
-    keys,
-    { x509Hash }
-  );
-
->>>>>>> 53563505
   return { requestObject, keys };
 };
 
@@ -314,24 +195,12 @@
   return { authResponse };
 };
 
-<<<<<<< HEAD
-const getCredentialsForPresentation = (state: RootState) => {
-  const pid = selectPidSdJwt(state);
-  const credentials = selectCredentials(state);
-
-  const credentialsSdJwt = [
-    ...Object.values({ pid, ...credentials })
-      .filter(isDefined)
-      .map((c) => [createCryptoContextFor(c.keyTag), c.credential]),
-  ] as [CryptoContext, string][];
-=======
 const getEuropeanCredentialsForPresentation = (state: RootState) => {
   const credentials = selectEuropeanCredentials(state);
 
   const credentialsSdJwt: [CryptoContext, string][] = credentials
     .filter((c) => c.format === "dc+sd-jwt")
     .map((c) => [createCryptoContextFor(c.keyTag), c.credential]);
->>>>>>> 53563505
 
   return {
     credentialsSdJwt,

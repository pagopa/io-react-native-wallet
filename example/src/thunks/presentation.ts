--- conflicted
+++ resolved
@@ -64,13 +64,8 @@
 
   const { requestObject, keys } = await handleAuthRequest(qrParams);
 
-<<<<<<< HEAD
-  const { credentialsSdJwt, credentialsMdoc } =
-    getCredentialsForPresentation(getState());
-=======
   const { credentialsSdJwt } =
     getEuropeanCredentialsForPresentation(getState());
->>>>>>> 54ac2db2
 
   if (args.allowed === "refusalState") {
     return processRefusedPresentation(requestObject);
@@ -190,30 +185,17 @@
   return { authResponse };
 };
 
-<<<<<<< HEAD
-const getCredentialsForPresentation = (state: RootState) => {
-  const pid = selectPidSdJwt(state);
-  const credentials = selectCredentials(state);
-  const allCredentials = Object.values({ pid, ...credentials }).filter(
-    isDefined
-  );
+const getEuropeanCredentialsForPresentation = (state: RootState) => {
+  const credentials = selectEuropeanCredentials(state);
 
   const credentialsSdJwt: [string, string][] = [];
   const credentialsMdoc: [string, string][] = [];
 
-  for (const c of allCredentials) {
+  for (const c of credentials) {
     const destination =
       c.format === "dc+sd-jwt" ? credentialsSdJwt : credentialsMdoc;
     destination.push([c.keyTag, c.credential]);
   }
-=======
-const getEuropeanCredentialsForPresentation = (state: RootState) => {
-  const credentials = selectEuropeanCredentials(state);
-
-  const credentialsSdJwt: [CryptoContext, string][] = credentials
-    .filter((c) => c.format === "dc+sd-jwt")
-    .map((c) => [createCryptoContextFor(c.keyTag), c.credential]);
->>>>>>> 54ac2db2
 
   return {
     credentialsSdJwt,

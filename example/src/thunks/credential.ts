--- conflicted
+++ resolved
@@ -7,7 +7,6 @@
   shouldRequestAttestationSelector,
 } from "../store/reducers/attestation";
 import { selectEnv } from "../store/reducers/environment";
-import { selectPid } from "../store/reducers/pid";
 import type {
   CredentialResult,
   SupportedCredentialsWithoutPid,
@@ -18,13 +17,10 @@
 } from "../utils/credential";
 import { WIA_KEYTAG } from "../utils/crypto";
 import { getEnv } from "../utils/environment";
-<<<<<<< HEAD
 import { selectPid } from "../store/reducers/pid";
 import type { Out } from "src/utils/misc";
-=======
 import { createAppAsyncThunk } from "./utils";
 import { getAttestationThunk } from "./attestation";
->>>>>>> de18998b
 
 /**
  * Type definition for the input of the {@link getCredentialThunk}.

--- conflicted
+++ resolved
@@ -1,25 +1,6 @@
 /* eslint-disable react-native/no-inline-styles */
 import React, { useMemo } from "react";
 
-<<<<<<< HEAD
-import { CIE_UAT, SPID_IDPHINT } from "@env";
-import type { CryptoContext } from "@pagopa/io-react-native-jwt";
-import type { IntegrityContext } from "@pagopa/io-react-native-wallet";
-import {
-  SafeAreaView,
-  ScrollView,
-  Text,
-  TouchableOpacity,
-  View,
-} from "react-native";
-import scenarios, { TestScenario } from "../scenarios";
-import TestCieL3Scenario from "../scenarios/component/TestCieL3Scenario";
-import { useAppDispatch } from "../store/dispatch";
-import { sessionReset } from "../store/reducers/sesssion";
-=======
-import { Alert, FlatList, SafeAreaView, View } from "react-native";
-import { selectIoAuthToken, sessionReset } from "../store/reducers/sesssion";
-import { useAppDispatch, useAppSelector } from "../store/utils";
 import {
   ButtonSolid,
   IOVisualCostants,
@@ -28,10 +9,12 @@
 } from "@pagopa/io-app-design-system";
 import { useNavigation } from "@react-navigation/native";
 import type { ComponentProps } from "react";
+import { Alert, FlatList, SafeAreaView, View } from "react-native";
+import { useDebugInfo } from "../hooks/useDebugInfo";
+import { selectCredential } from "../store/reducers/credential";
 import { selectHasInstanceKeyTag } from "../store/reducers/instance";
-import { selectCredential } from "../store/reducers/credential";
-import { useDebugInfo } from "../hooks/useDebugInfo";
->>>>>>> 1c419335
+import { selectIoAuthToken, sessionReset } from "../store/reducers/sesssion";
+import { useAppDispatch, useAppSelector } from "../store/utils";
 
 type ModuleSummaryProps = ComponentProps<typeof ModuleSummary>;
 
@@ -92,87 +75,6 @@
 
   return (
     <SafeAreaView style={{ flex: 1 }}>
-<<<<<<< HEAD
-      <ScrollView contentContainerStyle={{ flexGrow: 1 }}>
-        <View style={{ flex: 1 }}>
-          <TestScenario
-            title="Prepare Integrity Context"
-            scenario={scenarios.prepareIntegrityContext(setIntegrityContext)}
-          />
-          <TestScenario
-            title="Create Wallet Instance"
-            scenario={scenarios.createWalletInstance(integrityContext!)}
-            disabled={!integrityContext}
-          />
-          <TestScenario
-            title="Obtain Wallet Attestation"
-            scenario={scenarios.getAttestation(integrityContext!)}
-            disabled={!integrityContext}
-          />
-          <TestScenario
-            title="Get PID (SPID DEMO)"
-            scenario={scenarios.getPid(
-              integrityContext!,
-              SPID_IDPHINT,
-              setPidContext
-            )}
-            disabled={!integrityContext}
-          />
-          <TestScenario
-            title="Get PID (CIE DEMO)"
-            scenario={scenarios.getPid(
-              integrityContext!,
-              isCieUat ? CIE_UAT_IDPHINT : CIE_PROD_IDPHINT,
-              setPidContext
-            )}
-            disabled={!integrityContext}
-          />
-          <TestCieL3Scenario
-            title="Get PID (CIE+PIN)"
-            integrityContext={integrityContext!}
-            isCieUat={isCieUat}
-            idpHint={isCieUat ? CIE_UAT_IDPHINT : CIE_PROD_IDPHINT}
-            disabled={!integrityContext}
-            setPid={setPidContext}
-          />
-          <TestScenario
-            title="Get credential (MDL)"
-            scenario={scenarios.getCredential(
-              integrityContext!,
-              pidContext!,
-              "MDL",
-              setMdlContext
-            )}
-            disabled={!integrityContext || !pidContext}
-          />
-          <TestScenario
-            title="Get credential (DC)"
-            scenario={scenarios.getCredential(
-              integrityContext!,
-              pidContext!,
-              "EuropeanDisabilityCard",
-              setDcContext
-            )}
-            disabled={!integrityContext || !pidContext}
-          />
-          <TestScenario
-            title="Get credential (TS)"
-            scenario={scenarios.getCredential(
-              integrityContext!,
-              pidContext!,
-              "EuropeanHealthInsuranceCard",
-              setDcContext
-            )}
-            disabled={!integrityContext || !pidContext}
-          />
-          <TestScenario
-            title="Get credential (mDL) Status Attestation"
-            scenario={scenarios.getCredentialStatusAttestation(mdlContext!)}
-            disabled={!integrityContext || !pidContext || !mdlContext}
-          />
-        </View>
-        <TouchableOpacity
-=======
       <FlatList
         contentContainerStyle={{
           margin: IOVisualCostants.appMarginDefault,
@@ -202,7 +104,6 @@
           icon="logout"
           color="danger"
           label="Logout from IO backend"
->>>>>>> 1c419335
           onPress={() => dispatch(sessionReset())}
         />
       </View>

/* eslint-disable react-native/no-inline-styles */
import {
  IOVisualCostants,
  ModuleSummary,
  VSpacer,
} from "@pagopa/io-app-design-system";
import { useNavigation } from "@react-navigation/native";
import type { ComponentProps } from "react";
import React, { useMemo } from "react";
import { Alert, FlatList, SafeAreaView } from "react-native";
import { useDebugInfo } from "../hooks/useDebugInfo";
import { selectCredentials } from "../store/reducers/credential";
import { selectHasInstanceKeyTag } from "../store/reducers/instance";
import { selectPid } from "../store/reducers/pid";
import { selectIoAuthToken } from "../store/reducers/sesssion";
import { useAppSelector } from "../store/utils";

type ModuleSummaryProps = ComponentProps<typeof ModuleSummary>;

/**
 * Home screen component which contains different sections to test the SDK functionalities.
 * This includes interacting with the wallet instance provider, issuing a PID and a credential, get their status attestation and more.
 */
const HomeScreen = () => {
  const navigation = useNavigation();
  const hasIntegrityKeyTag = useAppSelector(selectHasInstanceKeyTag);
  const pid = useAppSelector(selectPid);
  const session = useAppSelector(selectIoAuthToken);
  const credentials = useAppSelector(selectCredentials);

  useDebugInfo({
    session,
  });

  const hasSomeCredential = React.useMemo(
    () => Object.values(credentials).filter((_) => !!_).length > 0,
    [credentials]
  );

  const sections: Array<ModuleSummaryProps> = useMemo(
    () => [
      {
        label: "Wallet Instance & Attestation",
        description: "Register a wallet instance and obtain an attestation",
        icon: "chevronRight",
        onPress: () => navigation.navigate("WalletInstance"),
      },
      {
        label: "PID",
        description: "Obtain a PID with SPID or CIE",
        icon: "chevronRight",
        onPress: () =>
          hasIntegrityKeyTag
            ? navigation.navigate("Pid")
            : Alert.alert("Create a wallet instance first"),
      },
      {
        label: "Credentials",
        description: "Obtain a credential with PID authentication",
        icon: "chevronRight",
        onPress: () =>
          pid && hasIntegrityKeyTag
            ? navigation.navigate("Credentials")
            : Alert.alert("Register a wallet instance and obtain a PID first"),
      },
      {
        label: "Presentations",
        description: "Present credentials to a verifier",
        icon: "chevronRight",
        onPress: () =>
          pid
            ? navigation.navigate("Presentations")
            : Alert.alert("Obtain a PID first"),
      },
      {
        label: "Trust Federation",
        description: "Verify the trust of an entity",
        icon: "chevronRight",
        onPress: () => navigation.navigate("Trust"),
      },
      {
        label: "Status Attestation",
        description: "Obtain the status attestation of a credential",
        icon: "chevronRight",
        onPress: () =>
<<<<<<< HEAD
          pid
=======
          credentials.dc_sd_jwt_mDL
>>>>>>> 7506358f
            ? navigation.navigate("StatusAttestation")
            : Alert.alert("Obtain a PID or a MDL first"),
      },
      {
        label: "Trustmark",
        description: "Obtain the trustmark of a credential",
        icon: "chevronRight",
        onPress: () =>
          hasSomeCredential
            ? navigation.navigate("Trustmark")
            : Alert.alert("Obtain a credential first"),
      },
      {
        label: "Settings",
        description: "Change the environment and logout",
        icon: "chevronRight",
        onPress: () => navigation.navigate("Settings"),
      },
    ],
    [hasIntegrityKeyTag, navigation, pid, hasSomeCredential]
  );

  return (
    <SafeAreaView style={{ flex: 1 }}>
      <FlatList
        contentContainerStyle={{
          margin: IOVisualCostants.appMarginDefault,
        }}
        data={sections}
        keyExtractor={(item, index) => `${item.label}-${index}`}
        ListFooterComponent={<VSpacer size={32} />}
        renderItem={({ item }) => (
          <>
            <ModuleSummary
              label={item.label}
              description={item.description}
              icon={item.icon}
              onPress={item.onPress}
            />
            <VSpacer />
          </>
        )}
      />
    </SafeAreaView>
  );
};

export default HomeScreen;<|MERGE_RESOLUTION|>--- conflicted
+++ resolved
@@ -83,13 +83,9 @@
         description: "Obtain the status attestation of a credential",
         icon: "chevronRight",
         onPress: () =>
-<<<<<<< HEAD
           pid
-=======
-          credentials.dc_sd_jwt_mDL
->>>>>>> 7506358f
             ? navigation.navigate("StatusAttestation")
-            : Alert.alert("Obtain a PID or a MDL first"),
+            : Alert.alert("Obtain a PID or another credential first"),
       },
       {
         label: "Trustmark",

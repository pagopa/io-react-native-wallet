--- conflicted
+++ resolved
@@ -1,33 +1,19 @@
 /* eslint-disable react-native/no-inline-styles */
 import React, { useMemo } from "react";
-<<<<<<< HEAD
 import { Alert, FlatList, SafeAreaView } from "react-native";
 import { selectIoAuthToken } from "../store/reducers/sesssion";
 import { useAppSelector } from "../store/utils";
 import {
-=======
-import {
-  ButtonSolid,
->>>>>>> b04d4d28
   IOVisualCostants,
   ModuleSummary,
   VSpacer,
 } from "@pagopa/io-app-design-system";
 import { useNavigation } from "@react-navigation/native";
 import type { ComponentProps } from "react";
-<<<<<<< HEAD
-import { selectHasInstanceKeyTag } from "../store/reducers/instance";
-import { selectCredential } from "../store/reducers/credential";
-import { useDebugInfo } from "../hooks/useDebugInfo";
-import { selectPid } from "../store/reducers/pid";
-=======
-import { Alert, FlatList, SafeAreaView, View } from "react-native";
 import { useDebugInfo } from "../hooks/useDebugInfo";
 import { selectCredential } from "../store/reducers/credential";
 import { selectHasInstanceKeyTag } from "../store/reducers/instance";
-import { selectIoAuthToken, sessionReset } from "../store/reducers/sesssion";
-import { useAppDispatch, useAppSelector } from "../store/utils";
->>>>>>> b04d4d28
+import { selectPid } from "../store/reducers/pid";
 
 type ModuleSummaryProps = ComponentProps<typeof ModuleSummary>;
 
@@ -36,16 +22,9 @@
  * This includes interacting with the wallet instance provider, issuing a PID and a credential, get their status attestation and more.
  */
 const HomeScreen = () => {
-<<<<<<< HEAD
   const navigation = useNavigation();
   const hasIntegrityKeyTag = useAppSelector(selectHasInstanceKeyTag);
   const pid = useAppSelector(selectPid);
-=======
-  const dispatch = useAppDispatch();
-  const navigation = useNavigation();
-  const hasIntegrityKeyTag = useAppSelector(selectHasInstanceKeyTag);
-  const pid = useAppSelector(selectCredential("PersonIdentificationData"));
->>>>>>> b04d4d28
   const session = useAppSelector(selectIoAuthToken);
   const mdl = useAppSelector(selectCredential("MDL"));
 
@@ -88,15 +67,12 @@
             ? navigation.navigate("StatusAttestation")
             : Alert.alert("Obtain a MDL first"),
       },
-<<<<<<< HEAD
       {
         label: "Settings",
         description: "Change the environment and logout",
         icon: "chevronRight",
         onPress: () => navigation.navigate("Settings"),
       },
-=======
->>>>>>> b04d4d28
     ],
     [hasIntegrityKeyTag, mdl, navigation, pid]
   );
@@ -121,23 +97,6 @@
           </>
         )}
       />
-<<<<<<< HEAD
-=======
-      <View
-        style={{
-          justifyContent: "flex-end",
-          marginHorizontal: IOVisualCostants.appMarginDefault,
-        }}
-      >
-        <ButtonSolid
-          fullWidth
-          icon="logout"
-          color="danger"
-          label="Logout from IO backend"
-          onPress={() => dispatch(sessionReset())}
-        />
-      </View>
->>>>>>> b04d4d28
     </SafeAreaView>
   );
 };

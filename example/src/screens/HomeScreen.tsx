--- conflicted
+++ resolved
@@ -1,9 +1,5 @@
 /* eslint-disable react-native/no-inline-styles */
 import React, { useMemo } from "react";
-
-import { Alert, FlatList, SafeAreaView, View } from "react-native";
-import { selectIoAuthToken, sessionReset } from "../store/reducers/sesssion";
-import { useAppDispatch, useAppSelector } from "../store/utils";
 import {
   ButtonSolid,
   IOVisualCostants,
@@ -12,18 +8,12 @@
 } from "@pagopa/io-app-design-system";
 import { useNavigation } from "@react-navigation/native";
 import type { ComponentProps } from "react";
-<<<<<<< HEAD
 import { Alert, FlatList, SafeAreaView, View } from "react-native";
 import { useDebugInfo } from "../hooks/useDebugInfo";
 import { selectCredential } from "../store/reducers/credential";
 import { selectHasInstanceKeyTag } from "../store/reducers/instance";
 import { selectIoAuthToken, sessionReset } from "../store/reducers/sesssion";
 import { useAppDispatch, useAppSelector } from "../store/utils";
-=======
-import { selectHasInstanceKeyTag } from "../store/reducers/instance";
-import { selectCredential } from "../store/reducers/credential";
-import { useDebugInfo } from "../hooks/useDebugInfo";
->>>>>>> 778d6ce4
 
 type ModuleSummaryProps = ComponentProps<typeof ModuleSummary>;
 

import React, { useMemo } from "react";
import { useAppDispatch, useAppSelector } from "../store/utils";
import {
  selectCredential,
  selectStatusAttestation,
  selectStatusAttestationAsyncStatus,
} from "../store/reducers/credential";
import { getCredentialStatusAttestationThunk } from "../thunks/credential";
import TestScenario, {
  type TestScenarioProp,
} from "../components/TestScenario";
import { FlatList } from "react-native";
import { IOVisualCostants, VSpacer } from "@pagopa/io-app-design-system";
import { useDebugInfo } from "../hooks/useDebugInfo";
import { selectPid } from "../store/reducers/pid";

/**
 * This component (screen in a future PR) is used to test the status attestation functionalities for the credentials already obtained.
 */
export const StatusAttestationScreen = () => {
  const dispatch = useAppDispatch();
  const mDl = useAppSelector(selectCredential("dc_sd_jwt_mDL"));
  const mdlStatAttState = useAppSelector(
    selectStatusAttestationAsyncStatus("dc_sd_jwt_mDL")
  );
  const mdlStatusAttestation = useAppSelector(
    selectStatusAttestation("dc_sd_jwt_mDL")
  );
<<<<<<< HEAD
  const mdlStatusAttestation = useAppSelector(selectStatusAttestation("MDL"));
  const pid = useAppSelector(selectPid);
  const pidStatusAttestation = useAppSelector(
    selectStatusAttestation("PersonIdentificationData")
  );
  const pidStatAttState = useAppSelector(
    selectStatusAttestationAsyncStatus("PersonIdentificationData")
  );
=======
>>>>>>> 7506358f

  useDebugInfo({
    mdlStatusAttestationState: mdlStatAttState,
    pidStatusAttestationState: pidStatAttState,
    mdlStatusAttestation,
    pidStatusAttestation,
  });

  const scenarios: Array<TestScenarioProp | undefined> = useMemo(
    () => [
<<<<<<< HEAD
      pid && {
        title: "Get Status Attestation (PID)",
        onPress: () =>
          dispatch(
            getCredentialStatusAttestationThunk({
              credentialType: "PersonIdentificationData",
              credential: pid.credential,
              keyTag: pid.keyTag,
            })
          ),
        isLoading: pidStatAttState.isLoading,
        hasError: pidStatAttState.hasError,
        isDone: pidStatAttState.isDone,
        icon: "fiscalCodeIndividual",
        isPresent: !!pidStatusAttestation,
      },
      mDl && {
        title: "Get Status Attestation (MDL)",
        onPress: () =>
          dispatch(
            getCredentialStatusAttestationThunk({
              credentialType: "MDL",
              credential: mDl.credential,
              keyTag: mDl.keyTag,
            })
          ),
        isLoading: mdlStatAttState.isLoading,
        hasError: mdlStatAttState.hasError,
        isDone: mdlStatAttState.isDone,
        icon: "car",
        isPresent: !!mdlStatusAttestation,
      },
=======
      mDl
        ? {
            title: "Get Status Attestation (MDL)",
            onPress: () =>
              dispatch(
                getCredentialStatusAttestationThunk({
                  credentialType: "dc_sd_jwt_mDL",
                  credential: mDl.credential,
                  keyTag: mDl.keyTag,
                })
              ),
            isLoading: mdlStatAttState.isLoading,
            hasError: mdlStatAttState.hasError,
            isDone: mdlStatAttState.isDone,
            icon: "car",
            isPresent: !!mdlStatusAttestation,
          }
        : undefined,
>>>>>>> 7506358f
    ],
    [
      dispatch,
      mDl,
      mdlStatAttState,
      mdlStatusAttestation,
      pid,
      pidStatAttState,
      pidStatusAttestation,
    ]
  );

  return (
    <FlatList
      contentContainerStyle={{
        margin: IOVisualCostants.appMarginDefault,
      }}
      data={scenarios}
      keyExtractor={(item, index) => `${item?.title}-${index}`}
      renderItem={({ item }) => (
        <>
          {item && (
            <>
              <TestScenario
                onPress={item.onPress}
                title={item.title}
                isLoading={item.isLoading}
                hasError={item.hasError}
                isDone={item.isDone}
                icon={item.icon}
                isPresent={item.isPresent}
              />
              <VSpacer />
            </>
          )}
        </>
      )}
    />
  );
};<|MERGE_RESOLUTION|>--- conflicted
+++ resolved
@@ -19,6 +19,14 @@
  */
 export const StatusAttestationScreen = () => {
   const dispatch = useAppDispatch();
+
+  const pidStatusAttestation = useAppSelector(
+    selectStatusAttestation("PersonIdentificationData")
+  );
+  const pidStatAttState = useAppSelector(
+    selectStatusAttestationAsyncStatus("PersonIdentificationData")
+  );
+
   const mDl = useAppSelector(selectCredential("dc_sd_jwt_mDL"));
   const mdlStatAttState = useAppSelector(
     selectStatusAttestationAsyncStatus("dc_sd_jwt_mDL")
@@ -26,17 +34,17 @@
   const mdlStatusAttestation = useAppSelector(
     selectStatusAttestation("dc_sd_jwt_mDL")
   );
-<<<<<<< HEAD
-  const mdlStatusAttestation = useAppSelector(selectStatusAttestation("MDL"));
+
+  const dc = useAppSelector(
+    selectCredential("dc_sd_jwt_EuropeanDisabilityCard")
+  );
+  const dcStatAttState = useAppSelector(
+    selectStatusAttestationAsyncStatus("dc_sd_jwt_EuropeanDisabilityCard")
+  );
+  const dcStatusAttestation = useAppSelector(
+    selectStatusAttestation("dc_sd_jwt_EuropeanDisabilityCard")
+  );
   const pid = useAppSelector(selectPid);
-  const pidStatusAttestation = useAppSelector(
-    selectStatusAttestation("PersonIdentificationData")
-  );
-  const pidStatAttState = useAppSelector(
-    selectStatusAttestationAsyncStatus("PersonIdentificationData")
-  );
-=======
->>>>>>> 7506358f
 
   useDebugInfo({
     mdlStatusAttestationState: mdlStatAttState,
@@ -47,7 +55,6 @@
 
   const scenarios: Array<TestScenarioProp | undefined> = useMemo(
     () => [
-<<<<<<< HEAD
       pid && {
         title: "Get Status Attestation (PID)",
         onPress: () =>
@@ -69,7 +76,7 @@
         onPress: () =>
           dispatch(
             getCredentialStatusAttestationThunk({
-              credentialType: "MDL",
+              credentialType: "dc_sd_jwt_mDL",
               credential: mDl.credential,
               keyTag: mDl.keyTag,
             })
@@ -80,26 +87,22 @@
         icon: "car",
         isPresent: !!mdlStatusAttestation,
       },
-=======
-      mDl
-        ? {
-            title: "Get Status Attestation (MDL)",
-            onPress: () =>
-              dispatch(
-                getCredentialStatusAttestationThunk({
-                  credentialType: "dc_sd_jwt_mDL",
-                  credential: mDl.credential,
-                  keyTag: mDl.keyTag,
-                })
-              ),
-            isLoading: mdlStatAttState.isLoading,
-            hasError: mdlStatAttState.hasError,
-            isDone: mdlStatAttState.isDone,
-            icon: "car",
-            isPresent: !!mdlStatusAttestation,
-          }
-        : undefined,
->>>>>>> 7506358f
+      dc && {
+        title: "Get Status Attestation (DC)",
+        onPress: () =>
+          dispatch(
+            getCredentialStatusAttestationThunk({
+              credentialType: "dc_sd_jwt_EuropeanDisabilityCard",
+              credential: dc.credential,
+              keyTag: dc.keyTag,
+            })
+          ),
+        isLoading: dcStatAttState.isLoading,
+        hasError: dcStatAttState.hasError,
+        isDone: dcStatAttState.isDone,
+        icon: "accessibility",
+        isPresent: !!dcStatusAttestation,
+      },
     ],
     [
       dispatch,
@@ -109,6 +112,9 @@
       pid,
       pidStatAttState,
       pidStatusAttestation,
+      dc,
+      dcStatAttState,
+      dcStatusAttestation,
     ]
   );
 

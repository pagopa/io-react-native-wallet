--- conflicted
+++ resolved
@@ -59,11 +59,8 @@
   >["parsedCredential"];
   keyTag: string;
   credentialType: SupportedCredentials;
-<<<<<<< HEAD
+  credentialConfigurationId: string;
   format: Awaited<ReturnType<Credential.Issuance.ObtainCredential>>["format"];
-=======
-  credentialConfigurationId: string;
->>>>>>> 1cf19b2f
 };
 
 /**

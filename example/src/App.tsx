--- conflicted
+++ resolved
@@ -1,124 +1,3 @@
-<<<<<<< HEAD
-import { CIE_PIN, CIE_UAT, SPID_IDPHINT } from "@env";
-import type { CryptoContext } from "@pagopa/io-react-native-jwt";
-import { type IntegrityContext } from "@pagopa/io-react-native-wallet";
-import React from "react";
-import { ScrollView } from "react-native";
-import { SafeAreaProvider, SafeAreaView } from "react-native-safe-area-context";
-import "react-native-url-polyfill/auto";
-import scenarios, { TestScenario } from "./scenarios";
-import TestCieL3Scenario from "./scenarios/component/TestCieL3Scenario";
-
-/**
- * PidContext is a tuple containing the PID and its crypto context.
- * It is used to obtain a credential and must be set after obtaining a PID to obtain another credential.
- */
-export type PidContext = { pid: string; pidCryptoContext: CryptoContext };
-
-/**
- * CredentialContext is a tuple containing the credential and its crypto context.
- * It is used to obtain a credential and must be set after obtaining a credential to check its status.
- */
-export type CredentialContext = {
-  credential: string;
-  credentialCryptoContext: CryptoContext;
-};
-
-const CIE_PROD_IDPHINT =
-  "https://idserver.servizicie.interno.gov.it/idp/profile/SAML2/POST/SSO";
-
-const CIE_UAT_IDPHINT =
-  "https://collaudo.idserver.servizicie.interno.gov.it/idp/profile/SAML2/POST/SSO";
-
-export const isCieUat = CIE_UAT === "true" || CIE_UAT === "1";
-
-export default function App() {
-  const [integrityContext, setIntegrityContext] = React.useState<
-    IntegrityContext | undefined
-  >();
-  const [pidContext, setPidContext] = React.useState<PidContext>();
-  const [mdlContext, setMdlContext] = React.useState<
-    CredentialContext | undefined
-  >();
-  const [_, setDcContext] = React.useState<CredentialContext | undefined>();
-
-  return (
-    <SafeAreaProvider>
-      <SafeAreaView>
-        <ScrollView>
-          <TestScenario
-            title="Prepare Integrity Context"
-            scenario={scenarios.prepareIntegrityContext(setIntegrityContext)}
-          />
-
-          <>
-            <TestScenario
-              title="Create Wallet Instance"
-              scenario={scenarios.createWalletInstance(integrityContext!)}
-              disabled={!integrityContext}
-            />
-            <TestScenario
-              title="Obtain Wallet Attestation"
-              scenario={scenarios.getAttestation(integrityContext!)}
-              disabled={!integrityContext}
-            />
-            <TestScenario
-              title="Get PID (SPID DEMO)"
-              scenario={scenarios.getPid(
-                integrityContext!,
-                SPID_IDPHINT,
-                setPidContext
-              )}
-              disabled={!integrityContext}
-            />
-            <TestScenario
-              title="Get PID (CIE DEMO)"
-              scenario={scenarios.getPid(
-                integrityContext!,
-                isCieUat ? CIE_UAT_IDPHINT : CIE_PROD_IDPHINT,
-                setPidContext
-              )}
-              disabled={!integrityContext}
-            />
-            <TestCieL3Scenario
-              title="Get PID (CIE+PIN)"
-              integrityContext={integrityContext!}
-              ciePin={CIE_PIN}
-              isCieUat={isCieUat}
-              idpHint={isCieUat ? CIE_UAT_IDPHINT : CIE_PROD_IDPHINT}
-              disabled={!integrityContext}
-              setPid={setPidContext}
-            />
-            <TestScenario
-              title="Get credential (MDL)"
-              scenario={scenarios.getCredential(
-                integrityContext!,
-                pidContext!,
-                "MDL",
-                setMdlContext
-              )}
-              disabled={!integrityContext || !pidContext}
-            />
-            <TestScenario
-              title="Get credential (DC)"
-              scenario={scenarios.getCredential(
-                integrityContext!,
-                pidContext!,
-                "EuropeanDisabilityCard",
-                setDcContext
-              )}
-              disabled={!integrityContext || !pidContext}
-            />
-            <TestScenario
-              title="Get credential (mDL) Status Attestation"
-              scenario={scenarios.getCredentialStatusAttestation(mdlContext!)}
-              disabled={!integrityContext || !pidContext || !mdlContext}
-            />
-          </>
-        </ScrollView>
-      </SafeAreaView>
-    </SafeAreaProvider>
-=======
 import React from "react";
 import "react-native-url-polyfill/auto";
 import { SafeAreaProvider } from "react-native-safe-area-context";
@@ -138,6 +17,5 @@
         </SafeAreaProvider>
       </PersistGate>
     </Provider>
->>>>>>> a4ffc613
   );
 }
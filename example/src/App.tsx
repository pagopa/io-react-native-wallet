--- conflicted
+++ resolved
@@ -11,38 +11,25 @@
   >();
 
   return (
-<<<<<<< HEAD
     <SafeAreaProvider>
       <SafeAreaView>
         <ScrollView>
           <TestScenario
             title="Prepare Integrity Context"
-            scenario={scenarios.prod.prepareIntegrityContext(
-              setIntegrityContext
-            )}
+            scenario={scenarios.prepareIntegrityContext(setIntegrityContext)}
           />
           <TestScenario
             title="Create Wallet Instance"
-            scenario={scenarios.prod.createWalletInstance(integrityContext)}
+            scenario={scenarios.createWalletInstance(integrityContext)}
             disabled={!integrityContext}
           />
           <TestScenario
             title="Obtain Wallet Attestation"
-            scenario={scenarios.prod.getAttestation(integrityContext)}
+            scenario={scenarios.getAttestation(integrityContext)}
             disabled={!integrityContext}
           />
         </ScrollView>
       </SafeAreaView>
     </SafeAreaProvider>
-=======
-    <SafeAreaView style={styles.container}>
-      <ScrollView>
-        <TestScenario
-          title="Create Wallet Instance"
-          scenario={scenarios.createWalletInstance}
-        />
-      </ScrollView>
-    </SafeAreaView>
->>>>>>> b1fad9b8
   );
 }
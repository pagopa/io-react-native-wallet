import { ScrollView } from "react-native";
import scenarios, { TestScenario } from "./scenarios";
import React from "react";
import "react-native-url-polyfill/auto";
import { SafeAreaProvider, SafeAreaView } from "react-native-safe-area-context";
import { type IntegrityContext } from "@pagopa/io-react-native-wallet";
import { IdpHint } from "./scenarios/get-pid";
<<<<<<< HEAD
import type { CryptoContext } from "@pagopa/io-react-native-jwt";

/**
 * PidContext is a tuple containing the PID and its crypto context.
 * It is used to obtain a credential and must be set after obtaining a PID.
 */
export type PidContext = { pid: string; pidCryptoContext: CryptoContext };
=======
import { CIE_PIN } from "@env";
import TestCieL3Scenario from "./scenarios/component/TestCieL3Scenario";
>>>>>>> 67e87a61

export default function App() {
  const [integrityContext, setIntegrityContext] = React.useState<
    IntegrityContext | undefined
  >();
  const [pidContext, setPidContext] = React.useState<PidContext>();

  return (
    <SafeAreaProvider>
      <SafeAreaView>
        <ScrollView>
          <TestScenario
            title="Prepare Integrity Context"
            scenario={scenarios.prepareIntegrityContext(setIntegrityContext)}
          />
<<<<<<< HEAD

          <>
            <TestScenario
              title="Create Wallet Instance"
              scenario={scenarios.createWalletInstance(integrityContext!)}
              disabled={!integrityContext}
            />
            <TestScenario
              title="Obtain Wallet Attestation"
              scenario={scenarios.getAttestation(integrityContext!)}
              disabled={!integrityContext}
            />
            <TestScenario
              title="Get PID (SPID DEMO)"
              scenario={scenarios.getPid(
                integrityContext!,
                IdpHint.SPID,
                setPidContext
              )}
              disabled={!integrityContext}
            />
            <TestScenario
              title="Get PID (CIE DEMO)"
              scenario={scenarios.getPid(
                integrityContext!,
                IdpHint.CIE,
                setPidContext
              )}
              disabled={!integrityContext}
            />
            <TestScenario
              title="Get credential (mDL)"
              scenario={scenarios.getCredential(integrityContext!, pidContext!)}
              disabled={!integrityContext || !pidContext}
            />
          </>
=======
          {integrityContext && (
            <>
              <TestScenario
                title="Create Wallet Instance"
                scenario={scenarios.createWalletInstance(integrityContext)}
                disabled={!integrityContext}
              />
              <TestScenario
                title="Obtain Wallet Attestation"
                scenario={scenarios.getAttestation(integrityContext)}
                disabled={!integrityContext}
              />
              <TestScenario
                title="Get PID (SPID)"
                scenario={scenarios.getPid(integrityContext, IdpHint.SPID)}
                disabled={!integrityContext}
              />
              <TestScenario
                title="Get PID (CIE)"
                scenario={scenarios.getPid(integrityContext, IdpHint.CIE)}
                disabled={!integrityContext}
              />
              <TestCieL3Scenario
                title="Get PID (CIE+PIN)"
                integrityContext={integrityContext}
                ciePin={CIE_PIN}
                disabled={!integrityContext}
              />
            </>
          )}
>>>>>>> 67e87a61
        </ScrollView>
      </SafeAreaView>
    </SafeAreaProvider>
  );
}<|MERGE_RESOLUTION|>--- conflicted
+++ resolved
@@ -5,18 +5,15 @@
 import { SafeAreaProvider, SafeAreaView } from "react-native-safe-area-context";
 import { type IntegrityContext } from "@pagopa/io-react-native-wallet";
 import { IdpHint } from "./scenarios/get-pid";
-<<<<<<< HEAD
 import type { CryptoContext } from "@pagopa/io-react-native-jwt";
+import TestCieL3Scenario from "./scenarios/component/TestCieL3Scenario";
+import { CIE_PIN } from "@env";
 
 /**
  * PidContext is a tuple containing the PID and its crypto context.
  * It is used to obtain a credential and must be set after obtaining a PID.
  */
 export type PidContext = { pid: string; pidCryptoContext: CryptoContext };
-=======
-import { CIE_PIN } from "@env";
-import TestCieL3Scenario from "./scenarios/component/TestCieL3Scenario";
->>>>>>> 67e87a61
 
 export default function App() {
   const [integrityContext, setIntegrityContext] = React.useState<
@@ -32,7 +29,6 @@
             title="Prepare Integrity Context"
             scenario={scenarios.prepareIntegrityContext(setIntegrityContext)}
           />
-<<<<<<< HEAD
 
           <>
             <TestScenario
@@ -63,44 +59,18 @@
               )}
               disabled={!integrityContext}
             />
+            <TestCieL3Scenario
+              title="Get PID (CIE+PIN)"
+              integrityContext={integrityContext!}
+              ciePin={CIE_PIN}
+              disabled={!integrityContext}
+            />
             <TestScenario
               title="Get credential (mDL)"
               scenario={scenarios.getCredential(integrityContext!, pidContext!)}
               disabled={!integrityContext || !pidContext}
             />
           </>
-=======
-          {integrityContext && (
-            <>
-              <TestScenario
-                title="Create Wallet Instance"
-                scenario={scenarios.createWalletInstance(integrityContext)}
-                disabled={!integrityContext}
-              />
-              <TestScenario
-                title="Obtain Wallet Attestation"
-                scenario={scenarios.getAttestation(integrityContext)}
-                disabled={!integrityContext}
-              />
-              <TestScenario
-                title="Get PID (SPID)"
-                scenario={scenarios.getPid(integrityContext, IdpHint.SPID)}
-                disabled={!integrityContext}
-              />
-              <TestScenario
-                title="Get PID (CIE)"
-                scenario={scenarios.getPid(integrityContext, IdpHint.CIE)}
-                disabled={!integrityContext}
-              />
-              <TestCieL3Scenario
-                title="Get PID (CIE+PIN)"
-                integrityContext={integrityContext}
-                ciePin={CIE_PIN}
-                disabled={!integrityContext}
-              />
-            </>
-          )}
->>>>>>> 67e87a61
         </ScrollView>
       </SafeAreaView>
     </SafeAreaProvider>

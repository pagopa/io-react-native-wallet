--- conflicted
+++ resolved
@@ -1,4 +1,3 @@
-<<<<<<< HEAD
 import { StyleSheet, View, Text, Button, ScrollView } from "react-native";
 import scenarios, { type ScenarioRunner } from "./scenarios";
 import React, { useEffect } from "react";
@@ -38,67 +37,14 @@
           />
         </ScrollView>
       )}
-=======
-import { StyleSheet, ScrollView } from "react-native";
-import scenarios, { TestScenario } from "./scenarios";
-import React from "react";
-import "react-native-url-polyfill/auto";
-import { SafeAreaView } from "react-native-safe-area-context";
-
-export default function App() {
-  return (
-    <SafeAreaView style={styles.container}>
-      <ScrollView>
-        <TestScenario
-          title="Create Wallet Instance"
-          scenario={scenarios.prod.createWalletInstance}
-        />
-      </ScrollView>
->>>>>>> cc597833
     </SafeAreaView>
   );
 }
 
-<<<<<<< HEAD
-function TestScenario({
-  scenario,
-  title = scenario.name,
-}: {
-  scenario: ScenarioRunner;
-  title: string;
-}) {
-  const [result, setResult] = React.useState<string | undefined>();
-  React.useEffect(() => {
-    setResult("READY");
-  }, []);
-
-  function run(runner: ScenarioRunner) {
-    return async () => {
-      setResult("⏱️");
-      const [error, _result] = await runner();
-      if (error) {
-        setResult(`❌ ${JSON.stringify(error)}`);
-      } else {
-        setResult("✅");
-      }
-    };
-  }
-
-  return (
-    <View>
-      <Button title={title} onPress={run(scenario)} />
-      <Text style={styles.title}>{result}</Text>
-    </View>
-  );
-}
-
-=======
->>>>>>> cc597833
 const styles = StyleSheet.create({
   container: {
     flex: 1,
     justifyContent: "center",
-<<<<<<< HEAD
     margin: 16,
   },
   title: {
@@ -113,8 +59,5 @@
     marginVertical: 8,
     borderBottomColor: "#737373",
     borderBottomWidth: StyleSheet.hairlineWidth,
-=======
-    margin: 15,
->>>>>>> cc597833
   },
 });
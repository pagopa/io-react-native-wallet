--- conflicted
+++ resolved
@@ -88,13 +88,6 @@
               setPid={setPidContext}
             />
             <TestScenario
-<<<<<<< HEAD
-              title="Get credential (mDL)"
-              scenario={scenarios.getCredential(
-                integrityContext!,
-                pidContext!,
-                setMdlContext
-=======
               title="Get credential (MDL)"
               scenario={scenarios.getCredential(
                 integrityContext!,
@@ -109,7 +102,6 @@
                 integrityContext!,
                 pidContext!,
                 "EuropeanDisabilityCard"
->>>>>>> 85b80eea
               )}
               disabled={!integrityContext || !pidContext}
             />

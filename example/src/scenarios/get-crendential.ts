--- conflicted
+++ resolved
@@ -13,11 +13,7 @@
 import uuid from "react-native-uuid";
 import { generate } from "@pagopa/io-react-native-crypto";
 import { Alert } from "react-native";
-<<<<<<< HEAD
 import type { CredentialContext, PidContext } from "../App";
-=======
-import type { PidContext } from "../MainComponent";
->>>>>>> a4ffc613
 import appFetch from "../utils/fetch";
 
 /**

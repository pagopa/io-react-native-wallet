--- conflicted
+++ resolved
@@ -14,12 +14,9 @@
 import { generate } from "@pagopa/io-react-native-crypto";
 import { Alert } from "react-native";
 import appFetch from "../utils/fetch";
-<<<<<<< HEAD
 import { DPOP_KEYTAG, WIA_KEYTAG } from "../utils/consts";
 import { deleteKeyIfExists, regenerateCryptoKey } from "../utils/crypto";
-=======
 import type { CredentialContext, PidContext } from "../MainComponent";
->>>>>>> 8263898e
 
 /**
  * Callback used to set the PID and its crypto context in the app state which is later used to obtain a credential

import { sign, generate, getPublicKey } from "@pagopa/io-react-native-crypto";
import { RelyingPartySolution } from "@pagopa/io-react-native-wallet";
import {
  WalletInstanceAttestation,
  getEntityConfiguration,
  verifyTrustChain,
} from "@pagopa/io-react-native-wallet";
import { error, result } from "./types";
import { SignJWT } from "@pagopa/io-react-native-jwt";
import getPid from "./get-pid";

const QR =
  "aHR0cHM6Ly9kZW1vLnByb3h5LmV1ZGkud2FsbGV0LmRldmVsb3BlcnMuaXRhbGlhLml0L09wZW5JRDRWUD9jbGllbnRfaWQ9aHR0cHMlM0ElMkYlMkZkZW1vLnByb3h5LmV1ZGkud2FsbGV0LmRldmVsb3BlcnMuaXRhbGlhLml0JTJGT3BlbklENFZQJnJlcXVlc3RfdXJpPWh0dHBzJTNBJTJGJTJGZGVtby5wcm94eS5ldWRpLndhbGxldC5kZXZlbG9wZXJzLml0YWxpYS5pdCUyRk9wZW5JRDRWUCUyRnJlcXVlc3QtdXJpJTNGaWQlM0RkZDA3NzBhMC05ZTM1LTQ3OTUtYjZlYi03MDlkZDg1ZDM1ODM=";

const walletInstanceKeyTag = Math.random().toString(36).substr(2, 5);

const trustAnchorBaseUrl =
  "https://demo.federation.eudi.wallet.developers.italia.it/";

async function getAttestation(): Promise<{
  attestation: string;
  keytag: string;
}> {
  const walletProviderBaseUrl = "https://io-d-wallet-it.azurewebsites.net";
  // generate Key for Wallet Instance Attestation
  const walletInstancePublicKey = await getPublicKey(
    walletInstanceKeyTag
  ).catch((_) => generate(walletInstanceKeyTag));

  const issuingAttestation = new WalletInstanceAttestation.Issuing(
    walletProviderBaseUrl
  );

  const attestationRequest =
    await issuingAttestation.getAttestationRequestToSign(
      walletInstancePublicKey
    );
  const signature = await sign(attestationRequest, walletInstanceKeyTag);

  // generate a fresh Wallet Instance Attestation
  const instanceAttestation = (await issuingAttestation.getAttestation(
    attestationRequest,
    signature
  )) as string;

  return {
    attestation: instanceAttestation,
    keytag: walletInstanceKeyTag,
  };
}

export default async () => {
  try {
    // trust anchor entity could be already fetched at application start
    const trustAnchorEntity = await getEntityConfiguration(trustAnchorBaseUrl);

    // obtain new attestation
    const WIA = await getAttestation();

    // obtain PID
    const [, pidToken] = await getPid();
    if (!pidToken) {
      return error("pidToken cannot be empty");
    }

    // Scan/Decode QR
    const { requestURI: authRequestUrl, clientId } =
      RelyingPartySolution.decodeAuthRequestQR(QR);

    // instantiate
    const RP = new RelyingPartySolution(clientId, WIA.attestation);
    const decodedWIA = WalletInstanceAttestation.decode(WIA.attestation);

    // Create unsigned dpop
    const unsignedDPoP = await RP.getUnsignedWalletInstanceDPoP(
      decodedWIA.payload.cnf.jwk,
      authRequestUrl
    );

    // get signature for dpop
    const DPoPSignature = await sign(unsignedDPoP, WIA.keytag);

    // resolve RP's entity configuration
    const entity = await RP.getEntityConfiguration();

    // get request object
    const requestObj = await SignJWT.appendSignature(
      unsignedDPoP,
      DPoPSignature
    ).then((t) => RP.getRequestObject(t, authRequestUrl, entity));

    // Attest Relying Party trust
    await verifyTrustChain(trustAnchorEntity, requestObj.header.trust_chain);

    // select claims to be disclose from pid
    // these would be selected by users in the UI
    const claims = [
      "unique_id",
      "given_name",
      "family_name",
      "birthdate",
      "place_of_birth",
      "tax_id_number",
      "evidence",
    ];

    const wiaPayload = SignJWT.decode(WIA.attestation).payload;
    const walletInstanceId = new URL(
      "instance/" + wiaPayload.sub,
      wiaPayload.iss
    ).href;

    // verified presentation is signed using the same key of the wallet attestation
<<<<<<< HEAD
    const walletInstanceId =
      "https://io-d-wallet-it.azurewebsites.net/instance/vbeXJksM45xphtANnCiG6mCyuU4jfGNzopGuKvogg9c";
=======
>>>>>>> aad82819
    const { vp_token: unsignedVpToken, presentation_submission } =
      await RP.prepareVpToken(
        requestObj,
        walletInstanceId,
        [pidToken, claims],
        decodedWIA.payload.cnf.jwk.kid
      );
    const signature = await sign(unsignedVpToken, walletInstanceKeyTag);
    const vpToken = await SignJWT.appendSignature(unsignedVpToken, signature);

    // Submit authorization response
    const ok = await RP.sendAuthorizationResponse(
      requestObj,
      vpToken,
      presentation_submission,
      entity
    );
    return result(ok);
  } catch (e) {
    console.error(e);
    return error(e);
  }
};<|MERGE_RESOLUTION|>--- conflicted
+++ resolved
@@ -111,11 +111,6 @@
     ).href;
 
     // verified presentation is signed using the same key of the wallet attestation
-<<<<<<< HEAD
-    const walletInstanceId =
-      "https://io-d-wallet-it.azurewebsites.net/instance/vbeXJksM45xphtANnCiG6mCyuU4jfGNzopGuKvogg9c";
-=======
->>>>>>> aad82819
     const { vp_token: unsignedVpToken, presentation_submission } =
       await RP.prepareVpToken(
         requestObj,

--- conflicted
+++ resolved
@@ -289,12 +289,8 @@
 /**
  * Implements a flow to obtain a credential status assertion.
  * @param credentialIssuerUrl - The credential issuer URL
-<<<<<<< HEAD
  * @param credential - The credential to obtain the status assertion for
-=======
- * @param credential - The credential to obtain the status attestation for
  * @param format - The format of the credential, e.g. "sd-jwt"
->>>>>>> 0f8fe3c3
  * @param credentialCryptoContext - The credential crypto context associated with the credential
  * @param credentialType - The type of the credential
  * @returns The credential status assertion
@@ -320,21 +316,14 @@
   const statusAssertion = await Credential.Status.statusAssertion(
     issuerConf,
     credential,
-<<<<<<< HEAD
+    format,
     { credentialCryptoContext, wiaCryptoContext }
-=======
-    format,
-    credentialCryptoContext
->>>>>>> 0f8fe3c3
   );
 
   const parsedStatusAssertion =
     await Credential.Status.verifyAndParseStatusAssertion(
       issuerConf,
       statusAssertion,
-      {
-        credentialCryptoContext,
-      },
       credential,
       format
     );

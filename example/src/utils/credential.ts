import {
  Credential,
  createCryptoContextFor,
} from "@pagopa/io-react-native-wallet";
import { v4 as uuidv4 } from "uuid";
import { generate } from "@pagopa/io-react-native-crypto";
import appFetch from "../utils/fetch";
import { DPOP_KEYTAG, regenerateCryptoKey, WIA_KEYTAG } from "../utils/crypto";
import type { CryptoContext } from "@pagopa/io-react-native-jwt";
import type {
  CredentialResult,
  PidResult,
  SupportedCredentialsWithoutPid,
} from "../store/types";
import { openUrlAndListenForAuthRedirect } from "./openUrlAndListenForRedirect";
import { DcqlQuery } from "dcql";

/**
 * Implements a flow to obtain a PID credential.
 * @param pidIssuerUrl - The PID issuer URL
 * @param redirectUri - The redirect URI for the authorization flow
 * @param idpHint - The hint for the Identity Provider to use
 * @param walletInstanceAttestation - The Wallet Instance Attestation
 * @param wiaCryptoContext - The Wallet Instance Attestation crypto context
 * @param credentialType - The type of the credential to obtain, which must be `PersonIdentificationData`
 * @returns The obtained credential result
 */
export const getPidCieID = async ({
  pidIssuerUrl,
  redirectUri,
  idpHint,
  walletInstanceAttestation,
  wiaCryptoContext,
}: {
  pidIssuerUrl: string;
  redirectUri: string;
  idpHint: string;
  walletInstanceAttestation: string;
  wiaCryptoContext: CryptoContext;
}): Promise<PidResult> => {
  /*
   * Create credential crypto context for the PID
   * WARNING: The eID keytag must be persisted and later used when requesting a credential which requires a eID presentation
   */
  const credentialKeyTag = uuidv4().toString();
  await generate(credentialKeyTag);
  const credentialCryptoContext = createCryptoContextFor(credentialKeyTag);

  // Start the issuance flow
  const startFlow: Credential.Issuance.StartFlow = () => ({
    issuerUrl: pidIssuerUrl,
<<<<<<< HEAD
    credentialType: "dc_sd_jwt_PersonIdentificationData",
  });

  const { issuerUrl, credentialType } = startFlow();
=======
    credentialId: "dc_sd_jwt_PersonIdentificationData",
  });

  const { issuerUrl, credentialId } = startFlow();
>>>>>>> e9370559

  // Evaluate issuer trust
  const { issuerConf } = await Credential.Issuance.evaluateIssuerTrust(
    issuerUrl,
    { appFetch }
  );

  // Start user authorization
  const { issuerRequestUri, clientId, codeVerifier, credentialDefinition } =
    await Credential.Issuance.startUserAuthorization(
      issuerConf,
<<<<<<< HEAD
      [credentialType],
=======
      [credentialId],
>>>>>>> e9370559
      {
        walletInstanceAttestation,
        redirectUri,
        wiaCryptoContext,
        appFetch,
      }
    );

  // Obtain the Authorization URL
  const { authUrl } = await Credential.Issuance.buildAuthorizationUrl(
    issuerRequestUri,
    clientId,
    issuerConf,
    idpHint
  );

  // Open the authorization URL and listen for the redirect
  const { authRedirectUrl } = await openUrlAndListenForAuthRedirect(
    redirectUri,
    authUrl
  );

  // Complete the authroization process with query mode
  const { code } =
    await Credential.Issuance.completeUserAuthorizationWithQueryMode(
      authRedirectUrl
    );

  // Create DPoP context which will be used for the whole issuance flow
  await regenerateCryptoKey(DPOP_KEYTAG);
  const dPopCryptoContext = createCryptoContextFor(DPOP_KEYTAG);

  const { accessToken } = await Credential.Issuance.authorizeAccess(
    issuerConf,
    code,
    clientId,
    redirectUri,
    codeVerifier,
    {
      walletInstanceAttestation,
      wiaCryptoContext,
      dPopCryptoContext,
      appFetch,
    }
  );

  const [pidCredentialDefinition] = credentialDefinition;

  const { credential_configuration_id, credential_identifiers } =
    accessToken.authorization_details.find(
      (authDetails) =>
        authDetails.credential_configuration_id ===
        pidCredentialDefinition?.credential_configuration_id
    ) ?? {};

  // Get the first credential_identifier from the access token's authorization details
  const [credential_identifier] = credential_identifiers ?? [];

  if (!credential_configuration_id) {
    throw new Error("No credential configuration ID found for PID");
  }

  // Obtain che eID credential
  const { credential } = await Credential.Issuance.obtainCredential(
    issuerConf,
    accessToken,
    clientId,
    { credential_configuration_id, credential_identifier },
    {
      credentialCryptoContext,
      dPopCryptoContext,
      appFetch,
    }
  );

  // Parse and verify the eID credential
  const { parsedCredential } =
    await Credential.Issuance.verifyAndParseCredential(
      issuerConf,
      credential,
      credential_configuration_id,
      { credentialCryptoContext }
    );

  return {
    parsedCredential,
    credential,
    keyTag: credentialKeyTag,
    credentialType: "PersonIdentificationData",
    credentialConfigurationId: credential_configuration_id,
  };
};

/**
 * Implements a flow to obtain a generic credential.
 * @param credentialIssuerUrl - The credential issuer URL
 * @param redirectUri - The redirect URI for the authorization flow
 * @param credentialType - The type of the credential to obtain, which must be `PersonIdentificationData`
 * @param pid - The PID credential
 * @param walletInstanceAttestation - The Wallet Instance Attestation
 * @param wiaCryptoContext - The Wallet Instance Attestation crypto context
 * @returns The obtained credential result
 */
export const getCredential = async ({
  credentialIssuerUrl,
  redirectUri,
  credentialType,
  pid,
  walletInstanceAttestation,
  wiaCryptoContext,
}: {
  credentialIssuerUrl: string;
  redirectUri: string;
  credentialType: SupportedCredentialsWithoutPid;
  pid: PidResult;
  walletInstanceAttestation: string;
  wiaCryptoContext: CryptoContext;
}): Promise<CredentialResult> => {
  // Create credential crypto context
  const credentialKeyTag = uuidv4().toString();
  await generate(credentialKeyTag);
  const credentialCryptoContext = createCryptoContextFor(credentialKeyTag);

  // Start the issuance flow
  const startFlow: Credential.Issuance.StartFlow = () => ({
    issuerUrl: credentialIssuerUrl,
    credentialId: credentialType, // TODO: [SIW-2209] to fix in PR #219
  });

  const { issuerUrl, credentialId } = startFlow();

  // Evaluate issuer trust
  const { issuerConf } =
    await Credential.Issuance.evaluateIssuerTrust(issuerUrl);

  // Start user authorization
  const { issuerRequestUri, clientId, codeVerifier } =
    await Credential.Issuance.startUserAuthorization(
      issuerConf,
<<<<<<< HEAD
      [credentialType],
=======
      [credentialId],
>>>>>>> e9370559
      {
        walletInstanceAttestation,
        redirectUri,
        wiaCryptoContext,
        appFetch,
      }
    );

  const requestObject =
    await Credential.Issuance.getRequestedCredentialToBePresented(
      issuerRequestUri,
      clientId,
      issuerConf,
      appFetch
    );

  // The credentials to be presented will always include the PID and WIA
  // in a credential issuance flow
  const credentialsSdJwt = [
    [pid.keyTag, pid.credential],
    [WIA_KEYTAG, walletInstanceAttestation],
  ] as [string, string][];

  if (!requestObject.dcql_query) {
    throw new Error("Invalid request object");
  }

  // Assuming that WIA is a SD-JWT
  const dcqlQueryResult = Credential.Presentation.evaluateDcqlQuery(
    credentialsSdJwt,
    requestObject.dcql_query as DcqlQuery
  );

  const credentialsToPresent = dcqlQueryResult.map(
    ({ requiredDisclosures, ...rest }) => ({
      ...rest,
      requestedClaims: requiredDisclosures.map(([, claimName]) => claimName),
    })
  );

  // The app here should ask the user to confirm the required data contained in the requestObject

  // Complete the user authorization via form_post.jwt mode
  const { code } =
    await Credential.Issuance.completeUserAuthorizationWithFormPostJwtMode(
      requestObject,
      credentialsToPresent,
      { wiaCryptoContext }
    );

  // Generate the DPoP context which will be used for the whole issuance flow
  await regenerateCryptoKey(DPOP_KEYTAG);
  const dPopCryptoContext = createCryptoContextFor(DPOP_KEYTAG);

  const { accessToken } = await Credential.Issuance.authorizeAccess(
    issuerConf,
    code,
    clientId,
    redirectUri,
    codeVerifier,
    {
      walletInstanceAttestation,
      wiaCryptoContext,
      dPopCryptoContext,
      appFetch,
    }
  );

  // Obtain the credential
  const { credential, format } = await Credential.Issuance.obtainCredential(
    issuerConf,
    accessToken,
    clientId,
    // TODO: [SIW-2209] to fix in PR #219
    { credential_configuration_id: "", credential_identifier: "" },
    {
      credentialCryptoContext,
      dPopCryptoContext,
      appFetch,
    }
  );

  // Parse and verify the credential. The ignoreMissingAttributes flag must be set to false or omitted in production.
  const { parsedCredential } =
    await Credential.Issuance.verifyAndParseCredential(
      issuerConf,
      credential,
      format,
      { credentialCryptoContext, ignoreMissingAttributes: true }
    );

  return {
    parsedCredential,
    credential,
    keyTag: credentialKeyTag,
    credentialType,
    credentialConfigurationId: "", // TODO: [SIW-2209] to fix in PR #219
  };
};

/**
 * Implements a flow to obtain a credential status attestation.
 * @param credentialIssuerUrl - The credential issuer URL
 * @param credential - The credential to obtain the status attestation for
 * @param credentialCryptoContext - The credential crypto context associated with the credential
 * @param credentialType - The type of the credential
 * @returns The credential status attestation
 */
export const getCredentialStatusAttestation = async (
  credentialIssuerUrl: string,
  credential: string,
  credentialCryptoContext: CryptoContext,
  credentialType: SupportedCredentialsWithoutPid
) => {
  // Start the issuance flow
  const startFlow: Credential.Status.StartFlow = () => ({
    issuerUrl: credentialIssuerUrl,
  });

  const { issuerUrl } = startFlow();

  // Evaluate issuer trust
  const { issuerConf } = await Credential.Status.evaluateIssuerTrust(issuerUrl);

  const statusAttestation = await Credential.Status.statusAttestation(
    issuerConf,
    credential,
    credentialCryptoContext
  );

  const parsedStatusAttestation =
    await Credential.Status.verifyAndParseStatusAttestation(
      issuerConf,
      statusAttestation,
      {
        credentialCryptoContext,
      }
    );

  return {
    ...statusAttestation,
    ...parsedStatusAttestation,
    credentialType,
  };
};<|MERGE_RESOLUTION|>--- conflicted
+++ resolved
@@ -49,17 +49,10 @@
   // Start the issuance flow
   const startFlow: Credential.Issuance.StartFlow = () => ({
     issuerUrl: pidIssuerUrl,
-<<<<<<< HEAD
-    credentialType: "dc_sd_jwt_PersonIdentificationData",
-  });
-
-  const { issuerUrl, credentialType } = startFlow();
-=======
     credentialId: "dc_sd_jwt_PersonIdentificationData",
   });
 
   const { issuerUrl, credentialId } = startFlow();
->>>>>>> e9370559
 
   // Evaluate issuer trust
   const { issuerConf } = await Credential.Issuance.evaluateIssuerTrust(
@@ -71,11 +64,7 @@
   const { issuerRequestUri, clientId, codeVerifier, credentialDefinition } =
     await Credential.Issuance.startUserAuthorization(
       issuerConf,
-<<<<<<< HEAD
-      [credentialType],
-=======
       [credentialId],
->>>>>>> e9370559
       {
         walletInstanceAttestation,
         redirectUri,
@@ -215,11 +204,7 @@
   const { issuerRequestUri, clientId, codeVerifier } =
     await Credential.Issuance.startUserAuthorization(
       issuerConf,
-<<<<<<< HEAD
-      [credentialType],
-=======
       [credentialId],
->>>>>>> e9370559
       {
         walletInstanceAttestation,
         redirectUri,

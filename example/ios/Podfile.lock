PODS:
  - boost (1.84.0)
  - DoubleConversion (1.1.6)
  - fast_float (6.1.4)
  - FBLazyVector (0.78.3)
  - fmt (11.0.2)
  - glog (0.3.5)
  - hermes-engine (0.78.3):
    - hermes-engine/Pre-built (= 0.78.3)
  - hermes-engine/Pre-built (0.78.3)
  - IoReactNativeIso18013 (0.1.0):
    - DoubleConversion
    - glog
    - hermes-engine
    - IOWalletCBOR (~> 0.2.1)
    - IOWalletProximity (~> 1.2.2)
    - RCT-Folly (= 2024.11.18.00)
    - RCTRequired
    - RCTTypeSafety
    - React-Core
    - React-debug
    - React-Fabric
    - React-featureflags
    - React-graphics
    - React-ImageManager
    - React-NativeModulesApple
    - React-RCTFabric
    - React-rendererdebug
    - React-utils
    - ReactCodegen
    - ReactCommon/turbomodule/bridging
    - ReactCommon/turbomodule/core
    - Yoga
<<<<<<< HEAD
  - IoReactNativeProximity (0.6.0):
    - DoubleConversion
    - glog
    - hermes-engine
    - IOWalletProximity (~> 1.2.2)
    - RCT-Folly (= 2024.11.18.00)
    - RCTRequired
    - RCTTypeSafety
    - React-Core
    - React-debug
    - React-Fabric
    - React-featureflags
    - React-graphics
    - React-ImageManager
    - React-NativeModulesApple
    - React-RCTFabric
    - React-rendererdebug
    - React-utils
    - ReactCodegen
    - ReactCommon/turbomodule/bridging
    - ReactCommon/turbomodule/core
    - Yoga
  - IOWalletCBOR (0.1.0)
=======
  - IOWalletCBOR (0.2.1)
>>>>>>> df168913
  - IOWalletProximity (1.2.2)
  - JOSESwift (3.0.0)
  - OpenSSL-Universal (3.3.3001)
  - pagopa-io-react-native-crypto (1.2.3):
    - DoubleConversion
    - glog
    - hermes-engine
    - OpenSSL-Universal
    - RCT-Folly (= 2024.11.18.00)
    - RCTRequired
    - RCTTypeSafety
    - React-Core
    - React-debug
    - React-Fabric
    - React-featureflags
    - React-graphics
    - React-ImageManager
    - React-NativeModulesApple
    - React-RCTFabric
    - React-rendererdebug
    - React-utils
    - ReactCodegen
    - ReactCommon/turbomodule/bridging
    - ReactCommon/turbomodule/core
    - Yoga
  - pagopa-io-react-native-integrity (0.3.1):
    - DoubleConversion
    - glog
    - hermes-engine
    - RCT-Folly (= 2024.11.18.00)
    - RCTRequired
    - RCTTypeSafety
    - React-Core
    - React-debug
    - React-Fabric
    - React-featureflags
    - React-graphics
    - React-ImageManager
    - React-NativeModulesApple
    - React-RCTFabric
    - React-rendererdebug
    - React-utils
    - ReactCodegen
    - ReactCommon/turbomodule/bridging
    - ReactCommon/turbomodule/core
    - SwiftCBOR
    - Yoga
  - pagopa-io-react-native-jwt (2.1.0):
    - DoubleConversion
    - glog
    - hermes-engine
    - JOSESwift (~> 3.0)
    - RCT-Folly (= 2024.11.18.00)
    - RCTRequired
    - RCTTypeSafety
    - React-Core
    - React-debug
    - React-Fabric
    - React-featureflags
    - React-graphics
    - React-ImageManager
    - React-NativeModulesApple
    - React-RCTFabric
    - React-rendererdebug
    - React-utils
    - ReactCodegen
    - ReactCommon/turbomodule/bridging
    - ReactCommon/turbomodule/core
    - Yoga
  - pagopa-io-react-native-secure-storage (0.2.0):
    - DoubleConversion
    - glog
    - hermes-engine
    - RCT-Folly (= 2024.11.18.00)
    - RCTRequired
    - RCTTypeSafety
    - React-Core
    - React-debug
    - React-Fabric
    - React-featureflags
    - React-graphics
    - React-ImageManager
    - React-NativeModulesApple
    - React-RCTFabric
    - React-rendererdebug
    - React-utils
    - ReactCodegen
    - ReactCommon/turbomodule/bridging
    - ReactCommon/turbomodule/core
    - Yoga
  - RCT-Folly (2024.11.18.00):
    - boost
    - DoubleConversion
    - fast_float (= 6.1.4)
    - fmt (= 11.0.2)
    - glog
    - RCT-Folly/Default (= 2024.11.18.00)
  - RCT-Folly/Default (2024.11.18.00):
    - boost
    - DoubleConversion
    - fast_float (= 6.1.4)
    - fmt (= 11.0.2)
    - glog
  - RCT-Folly/Fabric (2024.11.18.00):
    - boost
    - DoubleConversion
    - fast_float (= 6.1.4)
    - fmt (= 11.0.2)
    - glog
  - RCTDeprecation (0.78.3)
  - RCTRequired (0.78.3)
  - RCTTypeSafety (0.78.3):
    - FBLazyVector (= 0.78.3)
    - RCTRequired (= 0.78.3)
    - React-Core (= 0.78.3)
  - React (0.78.3):
    - React-Core (= 0.78.3)
    - React-Core/DevSupport (= 0.78.3)
    - React-Core/RCTWebSocket (= 0.78.3)
    - React-RCTActionSheet (= 0.78.3)
    - React-RCTAnimation (= 0.78.3)
    - React-RCTBlob (= 0.78.3)
    - React-RCTImage (= 0.78.3)
    - React-RCTLinking (= 0.78.3)
    - React-RCTNetwork (= 0.78.3)
    - React-RCTSettings (= 0.78.3)
    - React-RCTText (= 0.78.3)
    - React-RCTVibration (= 0.78.3)
  - React-callinvoker (0.78.3)
  - React-Core (0.78.3):
    - glog
    - hermes-engine
    - RCT-Folly (= 2024.11.18.00)
    - RCTDeprecation
    - React-Core/Default (= 0.78.3)
    - React-cxxreact
    - React-featureflags
    - React-hermes
    - React-jsi
    - React-jsiexecutor
    - React-jsinspector
    - React-perflogger
    - React-runtimescheduler
    - React-utils
    - SocketRocket (= 0.7.1)
    - Yoga
  - React-Core/CoreModulesHeaders (0.78.3):
    - glog
    - hermes-engine
    - RCT-Folly (= 2024.11.18.00)
    - RCTDeprecation
    - React-Core/Default
    - React-cxxreact
    - React-featureflags
    - React-hermes
    - React-jsi
    - React-jsiexecutor
    - React-jsinspector
    - React-perflogger
    - React-runtimescheduler
    - React-utils
    - SocketRocket (= 0.7.1)
    - Yoga
  - React-Core/Default (0.78.3):
    - glog
    - hermes-engine
    - RCT-Folly (= 2024.11.18.00)
    - RCTDeprecation
    - React-cxxreact
    - React-featureflags
    - React-hermes
    - React-jsi
    - React-jsiexecutor
    - React-jsinspector
    - React-perflogger
    - React-runtimescheduler
    - React-utils
    - SocketRocket (= 0.7.1)
    - Yoga
  - React-Core/DevSupport (0.78.3):
    - glog
    - hermes-engine
    - RCT-Folly (= 2024.11.18.00)
    - RCTDeprecation
    - React-Core/Default (= 0.78.3)
    - React-Core/RCTWebSocket (= 0.78.3)
    - React-cxxreact
    - React-featureflags
    - React-hermes
    - React-jsi
    - React-jsiexecutor
    - React-jsinspector
    - React-perflogger
    - React-runtimescheduler
    - React-utils
    - SocketRocket (= 0.7.1)
    - Yoga
  - React-Core/RCTActionSheetHeaders (0.78.3):
    - glog
    - hermes-engine
    - RCT-Folly (= 2024.11.18.00)
    - RCTDeprecation
    - React-Core/Default
    - React-cxxreact
    - React-featureflags
    - React-hermes
    - React-jsi
    - React-jsiexecutor
    - React-jsinspector
    - React-perflogger
    - React-runtimescheduler
    - React-utils
    - SocketRocket (= 0.7.1)
    - Yoga
  - React-Core/RCTAnimationHeaders (0.78.3):
    - glog
    - hermes-engine
    - RCT-Folly (= 2024.11.18.00)
    - RCTDeprecation
    - React-Core/Default
    - React-cxxreact
    - React-featureflags
    - React-hermes
    - React-jsi
    - React-jsiexecutor
    - React-jsinspector
    - React-perflogger
    - React-runtimescheduler
    - React-utils
    - SocketRocket (= 0.7.1)
    - Yoga
  - React-Core/RCTBlobHeaders (0.78.3):
    - glog
    - hermes-engine
    - RCT-Folly (= 2024.11.18.00)
    - RCTDeprecation
    - React-Core/Default
    - React-cxxreact
    - React-featureflags
    - React-hermes
    - React-jsi
    - React-jsiexecutor
    - React-jsinspector
    - React-perflogger
    - React-runtimescheduler
    - React-utils
    - SocketRocket (= 0.7.1)
    - Yoga
  - React-Core/RCTImageHeaders (0.78.3):
    - glog
    - hermes-engine
    - RCT-Folly (= 2024.11.18.00)
    - RCTDeprecation
    - React-Core/Default
    - React-cxxreact
    - React-featureflags
    - React-hermes
    - React-jsi
    - React-jsiexecutor
    - React-jsinspector
    - React-perflogger
    - React-runtimescheduler
    - React-utils
    - SocketRocket (= 0.7.1)
    - Yoga
  - React-Core/RCTLinkingHeaders (0.78.3):
    - glog
    - hermes-engine
    - RCT-Folly (= 2024.11.18.00)
    - RCTDeprecation
    - React-Core/Default
    - React-cxxreact
    - React-featureflags
    - React-hermes
    - React-jsi
    - React-jsiexecutor
    - React-jsinspector
    - React-perflogger
    - React-runtimescheduler
    - React-utils
    - SocketRocket (= 0.7.1)
    - Yoga
  - React-Core/RCTNetworkHeaders (0.78.3):
    - glog
    - hermes-engine
    - RCT-Folly (= 2024.11.18.00)
    - RCTDeprecation
    - React-Core/Default
    - React-cxxreact
    - React-featureflags
    - React-hermes
    - React-jsi
    - React-jsiexecutor
    - React-jsinspector
    - React-perflogger
    - React-runtimescheduler
    - React-utils
    - SocketRocket (= 0.7.1)
    - Yoga
  - React-Core/RCTSettingsHeaders (0.78.3):
    - glog
    - hermes-engine
    - RCT-Folly (= 2024.11.18.00)
    - RCTDeprecation
    - React-Core/Default
    - React-cxxreact
    - React-featureflags
    - React-hermes
    - React-jsi
    - React-jsiexecutor
    - React-jsinspector
    - React-perflogger
    - React-runtimescheduler
    - React-utils
    - SocketRocket (= 0.7.1)
    - Yoga
  - React-Core/RCTTextHeaders (0.78.3):
    - glog
    - hermes-engine
    - RCT-Folly (= 2024.11.18.00)
    - RCTDeprecation
    - React-Core/Default
    - React-cxxreact
    - React-featureflags
    - React-hermes
    - React-jsi
    - React-jsiexecutor
    - React-jsinspector
    - React-perflogger
    - React-runtimescheduler
    - React-utils
    - SocketRocket (= 0.7.1)
    - Yoga
  - React-Core/RCTVibrationHeaders (0.78.3):
    - glog
    - hermes-engine
    - RCT-Folly (= 2024.11.18.00)
    - RCTDeprecation
    - React-Core/Default
    - React-cxxreact
    - React-featureflags
    - React-hermes
    - React-jsi
    - React-jsiexecutor
    - React-jsinspector
    - React-perflogger
    - React-runtimescheduler
    - React-utils
    - SocketRocket (= 0.7.1)
    - Yoga
  - React-Core/RCTWebSocket (0.78.3):
    - glog
    - hermes-engine
    - RCT-Folly (= 2024.11.18.00)
    - RCTDeprecation
    - React-Core/Default (= 0.78.3)
    - React-cxxreact
    - React-featureflags
    - React-hermes
    - React-jsi
    - React-jsiexecutor
    - React-jsinspector
    - React-perflogger
    - React-runtimescheduler
    - React-utils
    - SocketRocket (= 0.7.1)
    - Yoga
  - React-CoreModules (0.78.3):
    - DoubleConversion
    - fast_float (= 6.1.4)
    - fmt (= 11.0.2)
    - RCT-Folly (= 2024.11.18.00)
    - RCTTypeSafety (= 0.78.3)
    - React-Core/CoreModulesHeaders (= 0.78.3)
    - React-jsi (= 0.78.3)
    - React-jsinspector
    - React-NativeModulesApple
    - React-RCTBlob
    - React-RCTFBReactNativeSpec
    - React-RCTImage (= 0.78.3)
    - ReactCommon
    - SocketRocket (= 0.7.1)
  - React-cxxreact (0.78.3):
    - boost
    - DoubleConversion
    - fast_float (= 6.1.4)
    - fmt (= 11.0.2)
    - glog
    - hermes-engine
    - RCT-Folly (= 2024.11.18.00)
    - React-callinvoker (= 0.78.3)
    - React-debug (= 0.78.3)
    - React-jsi (= 0.78.3)
    - React-jsinspector
    - React-logger (= 0.78.3)
    - React-perflogger (= 0.78.3)
    - React-runtimeexecutor (= 0.78.3)
    - React-timing (= 0.78.3)
  - React-debug (0.78.3)
  - React-defaultsnativemodule (0.78.3):
    - hermes-engine
    - RCT-Folly
    - React-domnativemodule
    - React-featureflagsnativemodule
    - React-idlecallbacksnativemodule
    - React-jsi
    - React-jsiexecutor
    - React-microtasksnativemodule
    - React-RCTFBReactNativeSpec
  - React-domnativemodule (0.78.3):
    - hermes-engine
    - RCT-Folly
    - React-Fabric
    - React-FabricComponents
    - React-graphics
    - React-jsi
    - React-jsiexecutor
    - React-RCTFBReactNativeSpec
    - ReactCommon/turbomodule/core
    - Yoga
  - React-Fabric (0.78.3):
    - DoubleConversion
    - fast_float (= 6.1.4)
    - fmt (= 11.0.2)
    - glog
    - hermes-engine
    - RCT-Folly/Fabric (= 2024.11.18.00)
    - RCTRequired
    - RCTTypeSafety
    - React-Core
    - React-cxxreact
    - React-debug
    - React-Fabric/animations (= 0.78.3)
    - React-Fabric/attributedstring (= 0.78.3)
    - React-Fabric/componentregistry (= 0.78.3)
    - React-Fabric/componentregistrynative (= 0.78.3)
    - React-Fabric/components (= 0.78.3)
    - React-Fabric/consistency (= 0.78.3)
    - React-Fabric/core (= 0.78.3)
    - React-Fabric/dom (= 0.78.3)
    - React-Fabric/imagemanager (= 0.78.3)
    - React-Fabric/leakchecker (= 0.78.3)
    - React-Fabric/mounting (= 0.78.3)
    - React-Fabric/observers (= 0.78.3)
    - React-Fabric/scheduler (= 0.78.3)
    - React-Fabric/telemetry (= 0.78.3)
    - React-Fabric/templateprocessor (= 0.78.3)
    - React-Fabric/uimanager (= 0.78.3)
    - React-featureflags
    - React-graphics
    - React-jsi
    - React-jsiexecutor
    - React-logger
    - React-rendererdebug
    - React-runtimescheduler
    - React-utils
    - ReactCommon/turbomodule/core
  - React-Fabric/animations (0.78.3):
    - DoubleConversion
    - fast_float (= 6.1.4)
    - fmt (= 11.0.2)
    - glog
    - hermes-engine
    - RCT-Folly/Fabric (= 2024.11.18.00)
    - RCTRequired
    - RCTTypeSafety
    - React-Core
    - React-cxxreact
    - React-debug
    - React-featureflags
    - React-graphics
    - React-jsi
    - React-jsiexecutor
    - React-logger
    - React-rendererdebug
    - React-runtimescheduler
    - React-utils
    - ReactCommon/turbomodule/core
  - React-Fabric/attributedstring (0.78.3):
    - DoubleConversion
    - fast_float (= 6.1.4)
    - fmt (= 11.0.2)
    - glog
    - hermes-engine
    - RCT-Folly/Fabric (= 2024.11.18.00)
    - RCTRequired
    - RCTTypeSafety
    - React-Core
    - React-cxxreact
    - React-debug
    - React-featureflags
    - React-graphics
    - React-jsi
    - React-jsiexecutor
    - React-logger
    - React-rendererdebug
    - React-runtimescheduler
    - React-utils
    - ReactCommon/turbomodule/core
  - React-Fabric/componentregistry (0.78.3):
    - DoubleConversion
    - fast_float (= 6.1.4)
    - fmt (= 11.0.2)
    - glog
    - hermes-engine
    - RCT-Folly/Fabric (= 2024.11.18.00)
    - RCTRequired
    - RCTTypeSafety
    - React-Core
    - React-cxxreact
    - React-debug
    - React-featureflags
    - React-graphics
    - React-jsi
    - React-jsiexecutor
    - React-logger
    - React-rendererdebug
    - React-runtimescheduler
    - React-utils
    - ReactCommon/turbomodule/core
  - React-Fabric/componentregistrynative (0.78.3):
    - DoubleConversion
    - fast_float (= 6.1.4)
    - fmt (= 11.0.2)
    - glog
    - hermes-engine
    - RCT-Folly/Fabric (= 2024.11.18.00)
    - RCTRequired
    - RCTTypeSafety
    - React-Core
    - React-cxxreact
    - React-debug
    - React-featureflags
    - React-graphics
    - React-jsi
    - React-jsiexecutor
    - React-logger
    - React-rendererdebug
    - React-runtimescheduler
    - React-utils
    - ReactCommon/turbomodule/core
  - React-Fabric/components (0.78.3):
    - DoubleConversion
    - fast_float (= 6.1.4)
    - fmt (= 11.0.2)
    - glog
    - hermes-engine
    - RCT-Folly/Fabric (= 2024.11.18.00)
    - RCTRequired
    - RCTTypeSafety
    - React-Core
    - React-cxxreact
    - React-debug
    - React-Fabric/components/legacyviewmanagerinterop (= 0.78.3)
    - React-Fabric/components/root (= 0.78.3)
    - React-Fabric/components/view (= 0.78.3)
    - React-featureflags
    - React-graphics
    - React-jsi
    - React-jsiexecutor
    - React-logger
    - React-rendererdebug
    - React-runtimescheduler
    - React-utils
    - ReactCommon/turbomodule/core
  - React-Fabric/components/legacyviewmanagerinterop (0.78.3):
    - DoubleConversion
    - fast_float (= 6.1.4)
    - fmt (= 11.0.2)
    - glog
    - hermes-engine
    - RCT-Folly/Fabric (= 2024.11.18.00)
    - RCTRequired
    - RCTTypeSafety
    - React-Core
    - React-cxxreact
    - React-debug
    - React-featureflags
    - React-graphics
    - React-jsi
    - React-jsiexecutor
    - React-logger
    - React-rendererdebug
    - React-runtimescheduler
    - React-utils
    - ReactCommon/turbomodule/core
  - React-Fabric/components/root (0.78.3):
    - DoubleConversion
    - fast_float (= 6.1.4)
    - fmt (= 11.0.2)
    - glog
    - hermes-engine
    - RCT-Folly/Fabric (= 2024.11.18.00)
    - RCTRequired
    - RCTTypeSafety
    - React-Core
    - React-cxxreact
    - React-debug
    - React-featureflags
    - React-graphics
    - React-jsi
    - React-jsiexecutor
    - React-logger
    - React-rendererdebug
    - React-runtimescheduler
    - React-utils
    - ReactCommon/turbomodule/core
  - React-Fabric/components/view (0.78.3):
    - DoubleConversion
    - fast_float (= 6.1.4)
    - fmt (= 11.0.2)
    - glog
    - hermes-engine
    - RCT-Folly/Fabric (= 2024.11.18.00)
    - RCTRequired
    - RCTTypeSafety
    - React-Core
    - React-cxxreact
    - React-debug
    - React-featureflags
    - React-graphics
    - React-jsi
    - React-jsiexecutor
    - React-logger
    - React-rendererdebug
    - React-runtimescheduler
    - React-utils
    - ReactCommon/turbomodule/core
    - Yoga
  - React-Fabric/consistency (0.78.3):
    - DoubleConversion
    - fast_float (= 6.1.4)
    - fmt (= 11.0.2)
    - glog
    - hermes-engine
    - RCT-Folly/Fabric (= 2024.11.18.00)
    - RCTRequired
    - RCTTypeSafety
    - React-Core
    - React-cxxreact
    - React-debug
    - React-featureflags
    - React-graphics
    - React-jsi
    - React-jsiexecutor
    - React-logger
    - React-rendererdebug
    - React-runtimescheduler
    - React-utils
    - ReactCommon/turbomodule/core
  - React-Fabric/core (0.78.3):
    - DoubleConversion
    - fast_float (= 6.1.4)
    - fmt (= 11.0.2)
    - glog
    - hermes-engine
    - RCT-Folly/Fabric (= 2024.11.18.00)
    - RCTRequired
    - RCTTypeSafety
    - React-Core
    - React-cxxreact
    - React-debug
    - React-featureflags
    - React-graphics
    - React-jsi
    - React-jsiexecutor
    - React-logger
    - React-rendererdebug
    - React-runtimescheduler
    - React-utils
    - ReactCommon/turbomodule/core
  - React-Fabric/dom (0.78.3):
    - DoubleConversion
    - fast_float (= 6.1.4)
    - fmt (= 11.0.2)
    - glog
    - hermes-engine
    - RCT-Folly/Fabric (= 2024.11.18.00)
    - RCTRequired
    - RCTTypeSafety
    - React-Core
    - React-cxxreact
    - React-debug
    - React-featureflags
    - React-graphics
    - React-jsi
    - React-jsiexecutor
    - React-logger
    - React-rendererdebug
    - React-runtimescheduler
    - React-utils
    - ReactCommon/turbomodule/core
  - React-Fabric/imagemanager (0.78.3):
    - DoubleConversion
    - fast_float (= 6.1.4)
    - fmt (= 11.0.2)
    - glog
    - hermes-engine
    - RCT-Folly/Fabric (= 2024.11.18.00)
    - RCTRequired
    - RCTTypeSafety
    - React-Core
    - React-cxxreact
    - React-debug
    - React-featureflags
    - React-graphics
    - React-jsi
    - React-jsiexecutor
    - React-logger
    - React-rendererdebug
    - React-runtimescheduler
    - React-utils
    - ReactCommon/turbomodule/core
  - React-Fabric/leakchecker (0.78.3):
    - DoubleConversion
    - fast_float (= 6.1.4)
    - fmt (= 11.0.2)
    - glog
    - hermes-engine
    - RCT-Folly/Fabric (= 2024.11.18.00)
    - RCTRequired
    - RCTTypeSafety
    - React-Core
    - React-cxxreact
    - React-debug
    - React-featureflags
    - React-graphics
    - React-jsi
    - React-jsiexecutor
    - React-logger
    - React-rendererdebug
    - React-runtimescheduler
    - React-utils
    - ReactCommon/turbomodule/core
  - React-Fabric/mounting (0.78.3):
    - DoubleConversion
    - fast_float (= 6.1.4)
    - fmt (= 11.0.2)
    - glog
    - hermes-engine
    - RCT-Folly/Fabric (= 2024.11.18.00)
    - RCTRequired
    - RCTTypeSafety
    - React-Core
    - React-cxxreact
    - React-debug
    - React-featureflags
    - React-graphics
    - React-jsi
    - React-jsiexecutor
    - React-logger
    - React-rendererdebug
    - React-runtimescheduler
    - React-utils
    - ReactCommon/turbomodule/core
  - React-Fabric/observers (0.78.3):
    - DoubleConversion
    - fast_float (= 6.1.4)
    - fmt (= 11.0.2)
    - glog
    - hermes-engine
    - RCT-Folly/Fabric (= 2024.11.18.00)
    - RCTRequired
    - RCTTypeSafety
    - React-Core
    - React-cxxreact
    - React-debug
    - React-Fabric/observers/events (= 0.78.3)
    - React-featureflags
    - React-graphics
    - React-jsi
    - React-jsiexecutor
    - React-logger
    - React-rendererdebug
    - React-runtimescheduler
    - React-utils
    - ReactCommon/turbomodule/core
  - React-Fabric/observers/events (0.78.3):
    - DoubleConversion
    - fast_float (= 6.1.4)
    - fmt (= 11.0.2)
    - glog
    - hermes-engine
    - RCT-Folly/Fabric (= 2024.11.18.00)
    - RCTRequired
    - RCTTypeSafety
    - React-Core
    - React-cxxreact
    - React-debug
    - React-featureflags
    - React-graphics
    - React-jsi
    - React-jsiexecutor
    - React-logger
    - React-rendererdebug
    - React-runtimescheduler
    - React-utils
    - ReactCommon/turbomodule/core
  - React-Fabric/scheduler (0.78.3):
    - DoubleConversion
    - fast_float (= 6.1.4)
    - fmt (= 11.0.2)
    - glog
    - hermes-engine
    - RCT-Folly/Fabric (= 2024.11.18.00)
    - RCTRequired
    - RCTTypeSafety
    - React-Core
    - React-cxxreact
    - React-debug
    - React-Fabric/observers/events
    - React-featureflags
    - React-graphics
    - React-jsi
    - React-jsiexecutor
    - React-logger
    - React-performancetimeline
    - React-rendererdebug
    - React-runtimescheduler
    - React-utils
    - ReactCommon/turbomodule/core
  - React-Fabric/telemetry (0.78.3):
    - DoubleConversion
    - fast_float (= 6.1.4)
    - fmt (= 11.0.2)
    - glog
    - hermes-engine
    - RCT-Folly/Fabric (= 2024.11.18.00)
    - RCTRequired
    - RCTTypeSafety
    - React-Core
    - React-cxxreact
    - React-debug
    - React-featureflags
    - React-graphics
    - React-jsi
    - React-jsiexecutor
    - React-logger
    - React-rendererdebug
    - React-runtimescheduler
    - React-utils
    - ReactCommon/turbomodule/core
  - React-Fabric/templateprocessor (0.78.3):
    - DoubleConversion
    - fast_float (= 6.1.4)
    - fmt (= 11.0.2)
    - glog
    - hermes-engine
    - RCT-Folly/Fabric (= 2024.11.18.00)
    - RCTRequired
    - RCTTypeSafety
    - React-Core
    - React-cxxreact
    - React-debug
    - React-featureflags
    - React-graphics
    - React-jsi
    - React-jsiexecutor
    - React-logger
    - React-rendererdebug
    - React-runtimescheduler
    - React-utils
    - ReactCommon/turbomodule/core
  - React-Fabric/uimanager (0.78.3):
    - DoubleConversion
    - fast_float (= 6.1.4)
    - fmt (= 11.0.2)
    - glog
    - hermes-engine
    - RCT-Folly/Fabric (= 2024.11.18.00)
    - RCTRequired
    - RCTTypeSafety
    - React-Core
    - React-cxxreact
    - React-debug
    - React-Fabric/uimanager/consistency (= 0.78.3)
    - React-featureflags
    - React-graphics
    - React-jsi
    - React-jsiexecutor
    - React-logger
    - React-rendererconsistency
    - React-rendererdebug
    - React-runtimescheduler
    - React-utils
    - ReactCommon/turbomodule/core
  - React-Fabric/uimanager/consistency (0.78.3):
    - DoubleConversion
    - fast_float (= 6.1.4)
    - fmt (= 11.0.2)
    - glog
    - hermes-engine
    - RCT-Folly/Fabric (= 2024.11.18.00)
    - RCTRequired
    - RCTTypeSafety
    - React-Core
    - React-cxxreact
    - React-debug
    - React-featureflags
    - React-graphics
    - React-jsi
    - React-jsiexecutor
    - React-logger
    - React-rendererconsistency
    - React-rendererdebug
    - React-runtimescheduler
    - React-utils
    - ReactCommon/turbomodule/core
  - React-FabricComponents (0.78.3):
    - DoubleConversion
    - fast_float (= 6.1.4)
    - fmt (= 11.0.2)
    - glog
    - hermes-engine
    - RCT-Folly/Fabric (= 2024.11.18.00)
    - RCTRequired
    - RCTTypeSafety
    - React-Core
    - React-cxxreact
    - React-debug
    - React-Fabric
    - React-FabricComponents/components (= 0.78.3)
    - React-FabricComponents/textlayoutmanager (= 0.78.3)
    - React-featureflags
    - React-graphics
    - React-jsi
    - React-jsiexecutor
    - React-logger
    - React-rendererdebug
    - React-runtimescheduler
    - React-utils
    - ReactCommon/turbomodule/core
    - Yoga
  - React-FabricComponents/components (0.78.3):
    - DoubleConversion
    - fast_float (= 6.1.4)
    - fmt (= 11.0.2)
    - glog
    - hermes-engine
    - RCT-Folly/Fabric (= 2024.11.18.00)
    - RCTRequired
    - RCTTypeSafety
    - React-Core
    - React-cxxreact
    - React-debug
    - React-Fabric
    - React-FabricComponents/components/inputaccessory (= 0.78.3)
    - React-FabricComponents/components/iostextinput (= 0.78.3)
    - React-FabricComponents/components/modal (= 0.78.3)
    - React-FabricComponents/components/rncore (= 0.78.3)
    - React-FabricComponents/components/safeareaview (= 0.78.3)
    - React-FabricComponents/components/scrollview (= 0.78.3)
    - React-FabricComponents/components/text (= 0.78.3)
    - React-FabricComponents/components/textinput (= 0.78.3)
    - React-FabricComponents/components/unimplementedview (= 0.78.3)
    - React-featureflags
    - React-graphics
    - React-jsi
    - React-jsiexecutor
    - React-logger
    - React-rendererdebug
    - React-runtimescheduler
    - React-utils
    - ReactCommon/turbomodule/core
    - Yoga
  - React-FabricComponents/components/inputaccessory (0.78.3):
    - DoubleConversion
    - fast_float (= 6.1.4)
    - fmt (= 11.0.2)
    - glog
    - hermes-engine
    - RCT-Folly/Fabric (= 2024.11.18.00)
    - RCTRequired
    - RCTTypeSafety
    - React-Core
    - React-cxxreact
    - React-debug
    - React-Fabric
    - React-featureflags
    - React-graphics
    - React-jsi
    - React-jsiexecutor
    - React-logger
    - React-rendererdebug
    - React-runtimescheduler
    - React-utils
    - ReactCommon/turbomodule/core
    - Yoga
  - React-FabricComponents/components/iostextinput (0.78.3):
    - DoubleConversion
    - fast_float (= 6.1.4)
    - fmt (= 11.0.2)
    - glog
    - hermes-engine
    - RCT-Folly/Fabric (= 2024.11.18.00)
    - RCTRequired
    - RCTTypeSafety
    - React-Core
    - React-cxxreact
    - React-debug
    - React-Fabric
    - React-featureflags
    - React-graphics
    - React-jsi
    - React-jsiexecutor
    - React-logger
    - React-rendererdebug
    - React-runtimescheduler
    - React-utils
    - ReactCommon/turbomodule/core
    - Yoga
  - React-FabricComponents/components/modal (0.78.3):
    - DoubleConversion
    - fast_float (= 6.1.4)
    - fmt (= 11.0.2)
    - glog
    - hermes-engine
    - RCT-Folly/Fabric (= 2024.11.18.00)
    - RCTRequired
    - RCTTypeSafety
    - React-Core
    - React-cxxreact
    - React-debug
    - React-Fabric
    - React-featureflags
    - React-graphics
    - React-jsi
    - React-jsiexecutor
    - React-logger
    - React-rendererdebug
    - React-runtimescheduler
    - React-utils
    - ReactCommon/turbomodule/core
    - Yoga
  - React-FabricComponents/components/rncore (0.78.3):
    - DoubleConversion
    - fast_float (= 6.1.4)
    - fmt (= 11.0.2)
    - glog
    - hermes-engine
    - RCT-Folly/Fabric (= 2024.11.18.00)
    - RCTRequired
    - RCTTypeSafety
    - React-Core
    - React-cxxreact
    - React-debug
    - React-Fabric
    - React-featureflags
    - React-graphics
    - React-jsi
    - React-jsiexecutor
    - React-logger
    - React-rendererdebug
    - React-runtimescheduler
    - React-utils
    - ReactCommon/turbomodule/core
    - Yoga
  - React-FabricComponents/components/safeareaview (0.78.3):
    - DoubleConversion
    - fast_float (= 6.1.4)
    - fmt (= 11.0.2)
    - glog
    - hermes-engine
    - RCT-Folly/Fabric (= 2024.11.18.00)
    - RCTRequired
    - RCTTypeSafety
    - React-Core
    - React-cxxreact
    - React-debug
    - React-Fabric
    - React-featureflags
    - React-graphics
    - React-jsi
    - React-jsiexecutor
    - React-logger
    - React-rendererdebug
    - React-runtimescheduler
    - React-utils
    - ReactCommon/turbomodule/core
    - Yoga
  - React-FabricComponents/components/scrollview (0.78.3):
    - DoubleConversion
    - fast_float (= 6.1.4)
    - fmt (= 11.0.2)
    - glog
    - hermes-engine
    - RCT-Folly/Fabric (= 2024.11.18.00)
    - RCTRequired
    - RCTTypeSafety
    - React-Core
    - React-cxxreact
    - React-debug
    - React-Fabric
    - React-featureflags
    - React-graphics
    - React-jsi
    - React-jsiexecutor
    - React-logger
    - React-rendererdebug
    - React-runtimescheduler
    - React-utils
    - ReactCommon/turbomodule/core
    - Yoga
  - React-FabricComponents/components/text (0.78.3):
    - DoubleConversion
    - fast_float (= 6.1.4)
    - fmt (= 11.0.2)
    - glog
    - hermes-engine
    - RCT-Folly/Fabric (= 2024.11.18.00)
    - RCTRequired
    - RCTTypeSafety
    - React-Core
    - React-cxxreact
    - React-debug
    - React-Fabric
    - React-featureflags
    - React-graphics
    - React-jsi
    - React-jsiexecutor
    - React-logger
    - React-rendererdebug
    - React-runtimescheduler
    - React-utils
    - ReactCommon/turbomodule/core
    - Yoga
  - React-FabricComponents/components/textinput (0.78.3):
    - DoubleConversion
    - fast_float (= 6.1.4)
    - fmt (= 11.0.2)
    - glog
    - hermes-engine
    - RCT-Folly/Fabric (= 2024.11.18.00)
    - RCTRequired
    - RCTTypeSafety
    - React-Core
    - React-cxxreact
    - React-debug
    - React-Fabric
    - React-featureflags
    - React-graphics
    - React-jsi
    - React-jsiexecutor
    - React-logger
    - React-rendererdebug
    - React-runtimescheduler
    - React-utils
    - ReactCommon/turbomodule/core
    - Yoga
  - React-FabricComponents/components/unimplementedview (0.78.3):
    - DoubleConversion
    - fast_float (= 6.1.4)
    - fmt (= 11.0.2)
    - glog
    - hermes-engine
    - RCT-Folly/Fabric (= 2024.11.18.00)
    - RCTRequired
    - RCTTypeSafety
    - React-Core
    - React-cxxreact
    - React-debug
    - React-Fabric
    - React-featureflags
    - React-graphics
    - React-jsi
    - React-jsiexecutor
    - React-logger
    - React-rendererdebug
    - React-runtimescheduler
    - React-utils
    - ReactCommon/turbomodule/core
    - Yoga
  - React-FabricComponents/textlayoutmanager (0.78.3):
    - DoubleConversion
    - fast_float (= 6.1.4)
    - fmt (= 11.0.2)
    - glog
    - hermes-engine
    - RCT-Folly/Fabric (= 2024.11.18.00)
    - RCTRequired
    - RCTTypeSafety
    - React-Core
    - React-cxxreact
    - React-debug
    - React-Fabric
    - React-featureflags
    - React-graphics
    - React-jsi
    - React-jsiexecutor
    - React-logger
    - React-rendererdebug
    - React-runtimescheduler
    - React-utils
    - ReactCommon/turbomodule/core
    - Yoga
  - React-FabricImage (0.78.3):
    - DoubleConversion
    - fast_float (= 6.1.4)
    - fmt (= 11.0.2)
    - glog
    - hermes-engine
    - RCT-Folly/Fabric (= 2024.11.18.00)
    - RCTRequired (= 0.78.3)
    - RCTTypeSafety (= 0.78.3)
    - React-Fabric
    - React-featureflags
    - React-graphics
    - React-ImageManager
    - React-jsi
    - React-jsiexecutor (= 0.78.3)
    - React-logger
    - React-rendererdebug
    - React-utils
    - ReactCommon
    - Yoga
  - React-featureflags (0.78.3):
    - RCT-Folly (= 2024.11.18.00)
  - React-featureflagsnativemodule (0.78.3):
    - hermes-engine
    - RCT-Folly
    - React-featureflags
    - React-jsi
    - React-jsiexecutor
    - React-RCTFBReactNativeSpec
    - ReactCommon/turbomodule/core
  - React-graphics (0.78.3):
    - DoubleConversion
    - fast_float (= 6.1.4)
    - fmt (= 11.0.2)
    - glog
    - hermes-engine
    - RCT-Folly/Fabric (= 2024.11.18.00)
    - React-jsi
    - React-jsiexecutor
    - React-utils
  - React-hermes (0.78.3):
    - DoubleConversion
    - fast_float (= 6.1.4)
    - fmt (= 11.0.2)
    - glog
    - hermes-engine
    - RCT-Folly (= 2024.11.18.00)
    - React-cxxreact (= 0.78.3)
    - React-jsi
    - React-jsiexecutor (= 0.78.3)
    - React-jsinspector
    - React-perflogger (= 0.78.3)
    - React-runtimeexecutor
  - React-idlecallbacksnativemodule (0.78.3):
    - glog
    - hermes-engine
    - RCT-Folly
    - React-jsi
    - React-jsiexecutor
    - React-RCTFBReactNativeSpec
    - React-runtimescheduler
    - ReactCommon/turbomodule/core
  - React-ImageManager (0.78.3):
    - glog
    - RCT-Folly/Fabric
    - React-Core/Default
    - React-debug
    - React-Fabric
    - React-graphics
    - React-rendererdebug
    - React-utils
  - React-jserrorhandler (0.78.3):
    - glog
    - hermes-engine
    - RCT-Folly/Fabric (= 2024.11.18.00)
    - React-cxxreact
    - React-debug
    - React-featureflags
    - React-jsi
    - ReactCommon/turbomodule/bridging
  - React-jsi (0.78.3):
    - boost
    - DoubleConversion
    - fast_float (= 6.1.4)
    - fmt (= 11.0.2)
    - glog
    - hermes-engine
    - RCT-Folly (= 2024.11.18.00)
  - React-jsiexecutor (0.78.3):
    - DoubleConversion
    - fast_float (= 6.1.4)
    - fmt (= 11.0.2)
    - glog
    - hermes-engine
    - RCT-Folly (= 2024.11.18.00)
    - React-cxxreact (= 0.78.3)
    - React-jsi (= 0.78.3)
    - React-jsinspector
    - React-perflogger (= 0.78.3)
  - React-jsinspector (0.78.3):
    - DoubleConversion
    - glog
    - hermes-engine
    - RCT-Folly
    - React-featureflags
    - React-jsi
    - React-jsinspectortracing
    - React-perflogger (= 0.78.3)
    - React-runtimeexecutor (= 0.78.3)
  - React-jsinspectortracing (0.78.3):
    - RCT-Folly
  - React-jsitracing (0.78.3):
    - React-jsi
  - React-logger (0.78.3):
    - glog
  - React-Mapbuffer (0.78.3):
    - glog
    - React-debug
  - React-microtasksnativemodule (0.78.3):
    - hermes-engine
    - RCT-Folly
    - React-jsi
    - React-jsiexecutor
    - React-RCTFBReactNativeSpec
    - ReactCommon/turbomodule/core
  - react-native-get-random-values (1.11.0):
    - React-Core
  - react-native-safe-area-context (5.3.0):
    - DoubleConversion
    - glog
    - hermes-engine
    - RCT-Folly (= 2024.11.18.00)
    - RCTRequired
    - RCTTypeSafety
    - React-Core
    - React-debug
    - React-Fabric
    - React-featureflags
    - React-graphics
    - React-ImageManager
    - react-native-safe-area-context/common (= 5.3.0)
    - react-native-safe-area-context/fabric (= 5.3.0)
    - React-NativeModulesApple
    - React-RCTFabric
    - React-rendererdebug
    - React-utils
    - ReactCodegen
    - ReactCommon/turbomodule/bridging
    - ReactCommon/turbomodule/core
    - Yoga
  - react-native-safe-area-context/common (5.3.0):
    - DoubleConversion
    - glog
    - hermes-engine
    - RCT-Folly (= 2024.11.18.00)
    - RCTRequired
    - RCTTypeSafety
    - React-Core
    - React-debug
    - React-Fabric
    - React-featureflags
    - React-graphics
    - React-ImageManager
    - React-NativeModulesApple
    - React-RCTFabric
    - React-rendererdebug
    - React-utils
    - ReactCodegen
    - ReactCommon/turbomodule/bridging
    - ReactCommon/turbomodule/core
    - Yoga
  - react-native-safe-area-context/fabric (5.3.0):
    - DoubleConversion
    - glog
    - hermes-engine
    - RCT-Folly (= 2024.11.18.00)
    - RCTRequired
    - RCTTypeSafety
    - React-Core
    - React-debug
    - React-Fabric
    - React-featureflags
    - React-graphics
    - React-ImageManager
    - react-native-safe-area-context/common
    - React-NativeModulesApple
    - React-RCTFabric
    - React-rendererdebug
    - React-utils
    - ReactCodegen
    - ReactCommon/turbomodule/bridging
    - ReactCommon/turbomodule/core
    - Yoga
  - react-native-webview (13.15.0):
    - DoubleConversion
    - glog
    - hermes-engine
    - RCT-Folly (= 2024.11.18.00)
    - RCTRequired
    - RCTTypeSafety
    - React-Core
    - React-debug
    - React-Fabric
    - React-featureflags
    - React-graphics
    - React-ImageManager
    - React-NativeModulesApple
    - React-RCTFabric
    - React-rendererdebug
    - React-utils
    - ReactCodegen
    - ReactCommon/turbomodule/bridging
    - ReactCommon/turbomodule/core
    - Yoga
  - React-NativeModulesApple (0.78.3):
    - glog
    - hermes-engine
    - React-callinvoker
    - React-Core
    - React-cxxreact
    - React-jsi
    - React-jsinspector
    - React-runtimeexecutor
    - ReactCommon/turbomodule/bridging
    - ReactCommon/turbomodule/core
  - React-perflogger (0.78.3):
    - DoubleConversion
    - RCT-Folly (= 2024.11.18.00)
  - React-performancetimeline (0.78.3):
    - RCT-Folly (= 2024.11.18.00)
    - React-cxxreact
    - React-featureflags
    - React-jsinspectortracing
    - React-timing
  - React-RCTActionSheet (0.78.3):
    - React-Core/RCTActionSheetHeaders (= 0.78.3)
  - React-RCTAnimation (0.78.3):
    - RCT-Folly (= 2024.11.18.00)
    - RCTTypeSafety
    - React-Core/RCTAnimationHeaders
    - React-jsi
    - React-NativeModulesApple
    - React-RCTFBReactNativeSpec
    - ReactCommon
  - React-RCTAppDelegate (0.78.3):
    - RCT-Folly (= 2024.11.18.00)
    - RCTRequired
    - RCTTypeSafety
    - React-Core
    - React-CoreModules
    - React-debug
    - React-defaultsnativemodule
    - React-Fabric
    - React-featureflags
    - React-graphics
    - React-hermes
    - React-NativeModulesApple
    - React-RCTFabric
    - React-RCTFBReactNativeSpec
    - React-RCTImage
    - React-RCTNetwork
    - React-rendererdebug
    - React-RuntimeApple
    - React-RuntimeCore
    - React-RuntimeHermes
    - React-runtimescheduler
    - React-utils
    - ReactCommon
  - React-RCTBlob (0.78.3):
    - DoubleConversion
    - fast_float (= 6.1.4)
    - fmt (= 11.0.2)
    - hermes-engine
    - RCT-Folly (= 2024.11.18.00)
    - React-Core/RCTBlobHeaders
    - React-Core/RCTWebSocket
    - React-jsi
    - React-jsinspector
    - React-NativeModulesApple
    - React-RCTFBReactNativeSpec
    - React-RCTNetwork
    - ReactCommon
  - React-RCTFabric (0.78.3):
    - glog
    - hermes-engine
    - RCT-Folly/Fabric (= 2024.11.18.00)
    - React-Core
    - React-debug
    - React-Fabric
    - React-FabricComponents
    - React-FabricImage
    - React-featureflags
    - React-graphics
    - React-ImageManager
    - React-jsi
    - React-jsinspector
    - React-jsinspectortracing
    - React-performancetimeline
    - React-RCTImage
    - React-RCTText
    - React-rendererconsistency
    - React-rendererdebug
    - React-runtimescheduler
    - React-utils
    - Yoga
  - React-RCTFBReactNativeSpec (0.78.3):
    - hermes-engine
    - RCT-Folly
    - RCTRequired
    - RCTTypeSafety
    - React-Core
    - React-jsi
    - React-jsiexecutor
    - React-NativeModulesApple
    - ReactCommon
  - React-RCTImage (0.78.3):
    - RCT-Folly (= 2024.11.18.00)
    - RCTTypeSafety
    - React-Core/RCTImageHeaders
    - React-jsi
    - React-NativeModulesApple
    - React-RCTFBReactNativeSpec
    - React-RCTNetwork
    - ReactCommon
  - React-RCTLinking (0.78.3):
    - React-Core/RCTLinkingHeaders (= 0.78.3)
    - React-jsi (= 0.78.3)
    - React-NativeModulesApple
    - React-RCTFBReactNativeSpec
    - ReactCommon
    - ReactCommon/turbomodule/core (= 0.78.3)
  - React-RCTNetwork (0.78.3):
    - RCT-Folly (= 2024.11.18.00)
    - RCTTypeSafety
    - React-Core/RCTNetworkHeaders
    - React-jsi
    - React-NativeModulesApple
    - React-RCTFBReactNativeSpec
    - ReactCommon
  - React-RCTSettings (0.78.3):
    - RCT-Folly (= 2024.11.18.00)
    - RCTTypeSafety
    - React-Core/RCTSettingsHeaders
    - React-jsi
    - React-NativeModulesApple
    - React-RCTFBReactNativeSpec
    - ReactCommon
  - React-RCTText (0.78.3):
    - React-Core/RCTTextHeaders (= 0.78.3)
    - Yoga
  - React-RCTVibration (0.78.3):
    - RCT-Folly (= 2024.11.18.00)
    - React-Core/RCTVibrationHeaders
    - React-jsi
    - React-NativeModulesApple
    - React-RCTFBReactNativeSpec
    - ReactCommon
  - React-rendererconsistency (0.78.3)
  - React-rendererdebug (0.78.3):
    - DoubleConversion
    - fast_float (= 6.1.4)
    - fmt (= 11.0.2)
    - RCT-Folly (= 2024.11.18.00)
    - React-debug
  - React-rncore (0.78.3)
  - React-RuntimeApple (0.78.3):
    - hermes-engine
    - RCT-Folly/Fabric (= 2024.11.18.00)
    - React-callinvoker
    - React-Core/Default
    - React-CoreModules
    - React-cxxreact
    - React-featureflags
    - React-jserrorhandler
    - React-jsi
    - React-jsiexecutor
    - React-jsinspector
    - React-Mapbuffer
    - React-NativeModulesApple
    - React-RCTFabric
    - React-RCTFBReactNativeSpec
    - React-RuntimeCore
    - React-runtimeexecutor
    - React-RuntimeHermes
    - React-runtimescheduler
    - React-utils
  - React-RuntimeCore (0.78.3):
    - glog
    - hermes-engine
    - RCT-Folly/Fabric (= 2024.11.18.00)
    - React-cxxreact
    - React-Fabric
    - React-featureflags
    - React-jserrorhandler
    - React-jsi
    - React-jsiexecutor
    - React-jsinspector
    - React-performancetimeline
    - React-runtimeexecutor
    - React-runtimescheduler
    - React-utils
  - React-runtimeexecutor (0.78.3):
    - React-jsi (= 0.78.3)
  - React-RuntimeHermes (0.78.3):
    - hermes-engine
    - RCT-Folly/Fabric (= 2024.11.18.00)
    - React-featureflags
    - React-hermes
    - React-jsi
    - React-jsinspector
    - React-jsitracing
    - React-RuntimeCore
    - React-utils
  - React-runtimescheduler (0.78.3):
    - glog
    - hermes-engine
    - RCT-Folly (= 2024.11.18.00)
    - React-callinvoker
    - React-cxxreact
    - React-debug
    - React-featureflags
    - React-jsi
    - React-performancetimeline
    - React-rendererconsistency
    - React-rendererdebug
    - React-runtimeexecutor
    - React-timing
    - React-utils
  - React-timing (0.78.3)
  - React-utils (0.78.3):
    - glog
    - hermes-engine
    - RCT-Folly (= 2024.11.18.00)
    - React-debug
    - React-jsi (= 0.78.3)
  - ReactAppDependencyProvider (0.78.3):
    - ReactCodegen
  - ReactCodegen (0.78.3):
    - DoubleConversion
    - glog
    - hermes-engine
    - RCT-Folly
    - RCTRequired
    - RCTTypeSafety
    - React-Core
    - React-debug
    - React-Fabric
    - React-FabricImage
    - React-featureflags
    - React-graphics
    - React-jsi
    - React-jsiexecutor
    - React-NativeModulesApple
    - React-RCTAppDelegate
    - React-rendererdebug
    - React-utils
    - ReactCommon/turbomodule/bridging
    - ReactCommon/turbomodule/core
  - ReactCommon (0.78.3):
    - ReactCommon/turbomodule (= 0.78.3)
  - ReactCommon/turbomodule (0.78.3):
    - DoubleConversion
    - fast_float (= 6.1.4)
    - fmt (= 11.0.2)
    - glog
    - hermes-engine
    - RCT-Folly (= 2024.11.18.00)
    - React-callinvoker (= 0.78.3)
    - React-cxxreact (= 0.78.3)
    - React-jsi (= 0.78.3)
    - React-logger (= 0.78.3)
    - React-perflogger (= 0.78.3)
    - ReactCommon/turbomodule/bridging (= 0.78.3)
    - ReactCommon/turbomodule/core (= 0.78.3)
  - ReactCommon/turbomodule/bridging (0.78.3):
    - DoubleConversion
    - fast_float (= 6.1.4)
    - fmt (= 11.0.2)
    - glog
    - hermes-engine
    - RCT-Folly (= 2024.11.18.00)
    - React-callinvoker (= 0.78.3)
    - React-cxxreact (= 0.78.3)
    - React-jsi (= 0.78.3)
    - React-logger (= 0.78.3)
    - React-perflogger (= 0.78.3)
  - ReactCommon/turbomodule/core (0.78.3):
    - DoubleConversion
    - fast_float (= 6.1.4)
    - fmt (= 11.0.2)
    - glog
    - hermes-engine
    - RCT-Folly (= 2024.11.18.00)
    - React-callinvoker (= 0.78.3)
    - React-cxxreact (= 0.78.3)
    - React-debug (= 0.78.3)
    - React-featureflags (= 0.78.3)
    - React-jsi (= 0.78.3)
    - React-logger (= 0.78.3)
    - React-perflogger (= 0.78.3)
    - React-utils (= 0.78.3)
  - RNCAsyncStorage (2.1.2):
    - DoubleConversion
    - glog
    - hermes-engine
    - RCT-Folly (= 2024.11.18.00)
    - RCTRequired
    - RCTTypeSafety
    - React-Core
    - React-debug
    - React-Fabric
    - React-featureflags
    - React-graphics
    - React-ImageManager
    - React-NativeModulesApple
    - React-RCTFabric
    - React-rendererdebug
    - React-utils
    - ReactCodegen
    - ReactCommon/turbomodule/bridging
    - ReactCommon/turbomodule/core
    - Yoga
  - RNCClipboard (1.16.3):
    - DoubleConversion
    - glog
    - hermes-engine
    - RCT-Folly (= 2024.11.18.00)
    - RCTRequired
    - RCTTypeSafety
    - React-Core
    - React-debug
    - React-Fabric
    - React-featureflags
    - React-graphics
    - React-ImageManager
    - React-NativeModulesApple
    - React-RCTFabric
    - React-rendererdebug
    - React-utils
    - ReactCodegen
    - ReactCommon/turbomodule/bridging
    - ReactCommon/turbomodule/core
    - Yoga
  - RNGestureHandler (2.27.2):
    - DoubleConversion
    - glog
    - hermes-engine
    - RCT-Folly (= 2024.11.18.00)
    - RCTRequired
    - RCTTypeSafety
    - React-Core
    - React-debug
    - React-Fabric
    - React-featureflags
    - React-graphics
    - React-ImageManager
    - React-NativeModulesApple
    - React-RCTFabric
    - React-rendererdebug
    - React-utils
    - ReactCodegen
    - ReactCommon/turbomodule/bridging
    - ReactCommon/turbomodule/core
    - Yoga
  - RNPermissions (5.4.2):
    - DoubleConversion
    - glog
    - hermes-engine
    - RCT-Folly (= 2024.11.18.00)
    - RCTRequired
    - RCTTypeSafety
    - React-Core
    - React-debug
    - React-Fabric
    - React-featureflags
    - React-graphics
    - React-ImageManager
    - React-NativeModulesApple
    - React-RCTFabric
    - React-rendererdebug
    - React-utils
    - ReactCodegen
    - ReactCommon/turbomodule/bridging
    - ReactCommon/turbomodule/core
    - Yoga
  - RNReactNativeHapticFeedback (2.3.3):
    - DoubleConversion
    - glog
    - hermes-engine
    - RCT-Folly (= 2024.11.18.00)
    - RCTRequired
    - RCTTypeSafety
    - React-Core
    - React-debug
    - React-Fabric
    - React-featureflags
    - React-graphics
    - React-ImageManager
    - React-NativeModulesApple
    - React-RCTFabric
    - React-rendererdebug
    - React-utils
    - ReactCodegen
    - ReactCommon/turbomodule/bridging
    - ReactCommon/turbomodule/core
    - Yoga
  - RNReanimated (3.19.0):
    - DoubleConversion
    - glog
    - hermes-engine
    - RCT-Folly (= 2024.11.18.00)
    - RCTRequired
    - RCTTypeSafety
    - React-Core
    - React-debug
    - React-Fabric
    - React-featureflags
    - React-graphics
    - React-hermes
    - React-ImageManager
    - React-jsi
    - React-NativeModulesApple
    - React-RCTFabric
    - React-rendererdebug
    - React-utils
    - ReactCodegen
    - ReactCommon/turbomodule/bridging
    - ReactCommon/turbomodule/core
    - RNReanimated/reanimated (= 3.19.0)
    - RNReanimated/worklets (= 3.19.0)
    - Yoga
  - RNReanimated/reanimated (3.19.0):
    - DoubleConversion
    - glog
    - hermes-engine
    - RCT-Folly (= 2024.11.18.00)
    - RCTRequired
    - RCTTypeSafety
    - React-Core
    - React-debug
    - React-Fabric
    - React-featureflags
    - React-graphics
    - React-hermes
    - React-ImageManager
    - React-jsi
    - React-NativeModulesApple
    - React-RCTFabric
    - React-rendererdebug
    - React-utils
    - ReactCodegen
    - ReactCommon/turbomodule/bridging
    - ReactCommon/turbomodule/core
    - RNReanimated/reanimated/apple (= 3.19.0)
    - Yoga
  - RNReanimated/reanimated/apple (3.19.0):
    - DoubleConversion
    - glog
    - hermes-engine
    - RCT-Folly (= 2024.11.18.00)
    - RCTRequired
    - RCTTypeSafety
    - React-Core
    - React-debug
    - React-Fabric
    - React-featureflags
    - React-graphics
    - React-hermes
    - React-ImageManager
    - React-jsi
    - React-NativeModulesApple
    - React-RCTFabric
    - React-rendererdebug
    - React-utils
    - ReactCodegen
    - ReactCommon/turbomodule/bridging
    - ReactCommon/turbomodule/core
    - Yoga
  - RNReanimated/worklets (3.19.0):
    - DoubleConversion
    - glog
    - hermes-engine
    - RCT-Folly (= 2024.11.18.00)
    - RCTRequired
    - RCTTypeSafety
    - React-Core
    - React-debug
    - React-Fabric
    - React-featureflags
    - React-graphics
    - React-hermes
    - React-ImageManager
    - React-jsi
    - React-NativeModulesApple
    - React-RCTFabric
    - React-rendererdebug
    - React-utils
    - ReactCodegen
    - ReactCommon/turbomodule/bridging
    - ReactCommon/turbomodule/core
    - RNReanimated/worklets/apple (= 3.19.0)
    - Yoga
  - RNReanimated/worklets/apple (3.19.0):
    - DoubleConversion
    - glog
    - hermes-engine
    - RCT-Folly (= 2024.11.18.00)
    - RCTRequired
    - RCTTypeSafety
    - React-Core
    - React-debug
    - React-Fabric
    - React-featureflags
    - React-graphics
    - React-hermes
    - React-ImageManager
    - React-jsi
    - React-NativeModulesApple
    - React-RCTFabric
    - React-rendererdebug
    - React-utils
    - ReactCodegen
    - ReactCommon/turbomodule/bridging
    - ReactCommon/turbomodule/core
    - Yoga
  - RNScreens (4.9.1):
    - DoubleConversion
    - glog
    - hermes-engine
    - RCT-Folly (= 2024.11.18.00)
    - RCTRequired
    - RCTTypeSafety
    - React-Core
    - React-debug
    - React-Fabric
    - React-featureflags
    - React-graphics
    - React-ImageManager
    - React-NativeModulesApple
    - React-RCTFabric
    - React-RCTImage
    - React-rendererdebug
    - React-utils
    - ReactCodegen
    - ReactCommon/turbomodule/bridging
    - ReactCommon/turbomodule/core
    - RNScreens/common (= 4.9.1)
    - Yoga
  - RNScreens/common (4.9.1):
    - DoubleConversion
    - glog
    - hermes-engine
    - RCT-Folly (= 2024.11.18.00)
    - RCTRequired
    - RCTTypeSafety
    - React-Core
    - React-debug
    - React-Fabric
    - React-featureflags
    - React-graphics
    - React-ImageManager
    - React-NativeModulesApple
    - React-RCTFabric
    - React-RCTImage
    - React-rendererdebug
    - React-utils
    - ReactCodegen
    - ReactCommon/turbomodule/bridging
    - ReactCommon/turbomodule/core
    - Yoga
  - RNSVG (15.12.0):
    - DoubleConversion
    - glog
    - hermes-engine
    - RCT-Folly (= 2024.11.18.00)
    - RCTRequired
    - RCTTypeSafety
    - React-Core
    - React-debug
    - React-Fabric
    - React-featureflags
    - React-graphics
    - React-ImageManager
    - React-NativeModulesApple
    - React-RCTFabric
    - React-rendererdebug
    - React-utils
    - ReactCodegen
    - ReactCommon/turbomodule/bridging
    - ReactCommon/turbomodule/core
    - RNSVG/common (= 15.12.0)
    - Yoga
  - RNSVG/common (15.12.0):
    - DoubleConversion
    - glog
    - hermes-engine
    - RCT-Folly (= 2024.11.18.00)
    - RCTRequired
    - RCTTypeSafety
    - React-Core
    - React-debug
    - React-Fabric
    - React-featureflags
    - React-graphics
    - React-ImageManager
    - React-NativeModulesApple
    - React-RCTFabric
    - React-rendererdebug
    - React-utils
    - ReactCodegen
    - ReactCommon/turbomodule/bridging
    - ReactCommon/turbomodule/core
    - Yoga
  - SocketRocket (0.7.1)
  - SwiftCBOR (0.5.0)
  - VisionCamera (4.6.4):
    - VisionCamera/Core (= 4.6.4)
    - VisionCamera/React (= 4.6.4)
  - VisionCamera/Core (4.6.4)
  - VisionCamera/React (4.6.4):
    - React-Core
  - Yoga (0.0.0)

DEPENDENCIES:
  - boost (from `../node_modules/react-native/third-party-podspecs/boost.podspec`)
  - DoubleConversion (from `../node_modules/react-native/third-party-podspecs/DoubleConversion.podspec`)
  - fast_float (from `../node_modules/react-native/third-party-podspecs/fast_float.podspec`)
  - FBLazyVector (from `../node_modules/react-native/Libraries/FBLazyVector`)
  - fmt (from `../node_modules/react-native/third-party-podspecs/fmt.podspec`)
  - glog (from `../node_modules/react-native/third-party-podspecs/glog.podspec`)
  - hermes-engine (from `../node_modules/react-native/sdks/hermes-engine/hermes-engine.podspec`)
<<<<<<< HEAD
  - "IoReactNativeCbor (from `../node_modules/@pagopa/io-react-native-cbor`)"
  - "IoReactNativeProximity (from `../node_modules/@pagopa/io-react-native-proximity`)"
=======
  - "IoReactNativeIso18013 (from `../node_modules/@pagopa/io-react-native-iso18013`)"
>>>>>>> df168913
  - "pagopa-io-react-native-crypto (from `../node_modules/@pagopa/io-react-native-crypto`)"
  - "pagopa-io-react-native-integrity (from `../node_modules/@pagopa/io-react-native-integrity`)"
  - "pagopa-io-react-native-jwt (from `../node_modules/@pagopa/io-react-native-jwt`)"
  - "pagopa-io-react-native-secure-storage (from `../node_modules/@pagopa/io-react-native-secure-storage`)"
  - RCT-Folly (from `../node_modules/react-native/third-party-podspecs/RCT-Folly.podspec`)
  - RCT-Folly/Fabric (from `../node_modules/react-native/third-party-podspecs/RCT-Folly.podspec`)
  - RCTDeprecation (from `../node_modules/react-native/ReactApple/Libraries/RCTFoundation/RCTDeprecation`)
  - RCTRequired (from `../node_modules/react-native/Libraries/Required`)
  - RCTTypeSafety (from `../node_modules/react-native/Libraries/TypeSafety`)
  - React (from `../node_modules/react-native/`)
  - React-callinvoker (from `../node_modules/react-native/ReactCommon/callinvoker`)
  - React-Core (from `../node_modules/react-native/`)
  - React-Core/RCTWebSocket (from `../node_modules/react-native/`)
  - React-CoreModules (from `../node_modules/react-native/React/CoreModules`)
  - React-cxxreact (from `../node_modules/react-native/ReactCommon/cxxreact`)
  - React-debug (from `../node_modules/react-native/ReactCommon/react/debug`)
  - React-defaultsnativemodule (from `../node_modules/react-native/ReactCommon/react/nativemodule/defaults`)
  - React-domnativemodule (from `../node_modules/react-native/ReactCommon/react/nativemodule/dom`)
  - React-Fabric (from `../node_modules/react-native/ReactCommon`)
  - React-FabricComponents (from `../node_modules/react-native/ReactCommon`)
  - React-FabricImage (from `../node_modules/react-native/ReactCommon`)
  - React-featureflags (from `../node_modules/react-native/ReactCommon/react/featureflags`)
  - React-featureflagsnativemodule (from `../node_modules/react-native/ReactCommon/react/nativemodule/featureflags`)
  - React-graphics (from `../node_modules/react-native/ReactCommon/react/renderer/graphics`)
  - React-hermes (from `../node_modules/react-native/ReactCommon/hermes`)
  - React-idlecallbacksnativemodule (from `../node_modules/react-native/ReactCommon/react/nativemodule/idlecallbacks`)
  - React-ImageManager (from `../node_modules/react-native/ReactCommon/react/renderer/imagemanager/platform/ios`)
  - React-jserrorhandler (from `../node_modules/react-native/ReactCommon/jserrorhandler`)
  - React-jsi (from `../node_modules/react-native/ReactCommon/jsi`)
  - React-jsiexecutor (from `../node_modules/react-native/ReactCommon/jsiexecutor`)
  - React-jsinspector (from `../node_modules/react-native/ReactCommon/jsinspector-modern`)
  - React-jsinspectortracing (from `../node_modules/react-native/ReactCommon/jsinspector-modern/tracing`)
  - React-jsitracing (from `../node_modules/react-native/ReactCommon/hermes/executor/`)
  - React-logger (from `../node_modules/react-native/ReactCommon/logger`)
  - React-Mapbuffer (from `../node_modules/react-native/ReactCommon`)
  - React-microtasksnativemodule (from `../node_modules/react-native/ReactCommon/react/nativemodule/microtasks`)
  - react-native-get-random-values (from `../node_modules/react-native-get-random-values`)
  - react-native-safe-area-context (from `../node_modules/react-native-safe-area-context`)
  - react-native-webview (from `../node_modules/react-native-webview`)
  - React-NativeModulesApple (from `../node_modules/react-native/ReactCommon/react/nativemodule/core/platform/ios`)
  - React-perflogger (from `../node_modules/react-native/ReactCommon/reactperflogger`)
  - React-performancetimeline (from `../node_modules/react-native/ReactCommon/react/performance/timeline`)
  - React-RCTActionSheet (from `../node_modules/react-native/Libraries/ActionSheetIOS`)
  - React-RCTAnimation (from `../node_modules/react-native/Libraries/NativeAnimation`)
  - React-RCTAppDelegate (from `../node_modules/react-native/Libraries/AppDelegate`)
  - React-RCTBlob (from `../node_modules/react-native/Libraries/Blob`)
  - React-RCTFabric (from `../node_modules/react-native/React`)
  - React-RCTFBReactNativeSpec (from `../node_modules/react-native/React`)
  - React-RCTImage (from `../node_modules/react-native/Libraries/Image`)
  - React-RCTLinking (from `../node_modules/react-native/Libraries/LinkingIOS`)
  - React-RCTNetwork (from `../node_modules/react-native/Libraries/Network`)
  - React-RCTSettings (from `../node_modules/react-native/Libraries/Settings`)
  - React-RCTText (from `../node_modules/react-native/Libraries/Text`)
  - React-RCTVibration (from `../node_modules/react-native/Libraries/Vibration`)
  - React-rendererconsistency (from `../node_modules/react-native/ReactCommon/react/renderer/consistency`)
  - React-rendererdebug (from `../node_modules/react-native/ReactCommon/react/renderer/debug`)
  - React-rncore (from `../node_modules/react-native/ReactCommon`)
  - React-RuntimeApple (from `../node_modules/react-native/ReactCommon/react/runtime/platform/ios`)
  - React-RuntimeCore (from `../node_modules/react-native/ReactCommon/react/runtime`)
  - React-runtimeexecutor (from `../node_modules/react-native/ReactCommon/runtimeexecutor`)
  - React-RuntimeHermes (from `../node_modules/react-native/ReactCommon/react/runtime`)
  - React-runtimescheduler (from `../node_modules/react-native/ReactCommon/react/renderer/runtimescheduler`)
  - React-timing (from `../node_modules/react-native/ReactCommon/react/timing`)
  - React-utils (from `../node_modules/react-native/ReactCommon/react/utils`)
  - ReactAppDependencyProvider (from `build/generated/ios`)
  - ReactCodegen (from `build/generated/ios`)
  - ReactCommon/turbomodule/core (from `../node_modules/react-native/ReactCommon`)
  - "RNCAsyncStorage (from `../node_modules/@react-native-async-storage/async-storage`)"
  - "RNCClipboard (from `../node_modules/@react-native-clipboard/clipboard`)"
  - RNGestureHandler (from `../node_modules/react-native-gesture-handler`)
  - RNPermissions (from `../node_modules/react-native-permissions`)
  - RNReactNativeHapticFeedback (from `../node_modules/react-native-haptic-feedback`)
  - RNReanimated (from `../node_modules/react-native-reanimated`)
  - RNScreens (from `../node_modules/react-native-screens`)
  - RNSVG (from `../node_modules/react-native-svg`)
  - VisionCamera (from `../node_modules/react-native-vision-camera`)
  - Yoga (from `../node_modules/react-native/ReactCommon/yoga`)

SPEC REPOS:
  trunk:
    - IOWalletCBOR
    - IOWalletProximity
    - JOSESwift
    - OpenSSL-Universal
    - SocketRocket
    - SwiftCBOR

EXTERNAL SOURCES:
  boost:
    :podspec: "../node_modules/react-native/third-party-podspecs/boost.podspec"
  DoubleConversion:
    :podspec: "../node_modules/react-native/third-party-podspecs/DoubleConversion.podspec"
  fast_float:
    :podspec: "../node_modules/react-native/third-party-podspecs/fast_float.podspec"
  FBLazyVector:
    :path: "../node_modules/react-native/Libraries/FBLazyVector"
  fmt:
    :podspec: "../node_modules/react-native/third-party-podspecs/fmt.podspec"
  glog:
    :podspec: "../node_modules/react-native/third-party-podspecs/glog.podspec"
  hermes-engine:
    :podspec: "../node_modules/react-native/sdks/hermes-engine/hermes-engine.podspec"
    :tag: hermes-2025-01-13-RNv0.78.0-a942ef374897d85da38e9c8904574f8376555388
<<<<<<< HEAD
  IoReactNativeCbor:
    :path: "../node_modules/@pagopa/io-react-native-cbor"
  IoReactNativeProximity:
    :path: "../node_modules/@pagopa/io-react-native-proximity"
=======
  IoReactNativeIso18013:
    :path: "../node_modules/@pagopa/io-react-native-iso18013"
>>>>>>> df168913
  pagopa-io-react-native-crypto:
    :path: "../node_modules/@pagopa/io-react-native-crypto"
  pagopa-io-react-native-integrity:
    :path: "../node_modules/@pagopa/io-react-native-integrity"
  pagopa-io-react-native-jwt:
    :path: "../node_modules/@pagopa/io-react-native-jwt"
  pagopa-io-react-native-secure-storage:
    :path: "../node_modules/@pagopa/io-react-native-secure-storage"
  RCT-Folly:
    :podspec: "../node_modules/react-native/third-party-podspecs/RCT-Folly.podspec"
  RCTDeprecation:
    :path: "../node_modules/react-native/ReactApple/Libraries/RCTFoundation/RCTDeprecation"
  RCTRequired:
    :path: "../node_modules/react-native/Libraries/Required"
  RCTTypeSafety:
    :path: "../node_modules/react-native/Libraries/TypeSafety"
  React:
    :path: "../node_modules/react-native/"
  React-callinvoker:
    :path: "../node_modules/react-native/ReactCommon/callinvoker"
  React-Core:
    :path: "../node_modules/react-native/"
  React-CoreModules:
    :path: "../node_modules/react-native/React/CoreModules"
  React-cxxreact:
    :path: "../node_modules/react-native/ReactCommon/cxxreact"
  React-debug:
    :path: "../node_modules/react-native/ReactCommon/react/debug"
  React-defaultsnativemodule:
    :path: "../node_modules/react-native/ReactCommon/react/nativemodule/defaults"
  React-domnativemodule:
    :path: "../node_modules/react-native/ReactCommon/react/nativemodule/dom"
  React-Fabric:
    :path: "../node_modules/react-native/ReactCommon"
  React-FabricComponents:
    :path: "../node_modules/react-native/ReactCommon"
  React-FabricImage:
    :path: "../node_modules/react-native/ReactCommon"
  React-featureflags:
    :path: "../node_modules/react-native/ReactCommon/react/featureflags"
  React-featureflagsnativemodule:
    :path: "../node_modules/react-native/ReactCommon/react/nativemodule/featureflags"
  React-graphics:
    :path: "../node_modules/react-native/ReactCommon/react/renderer/graphics"
  React-hermes:
    :path: "../node_modules/react-native/ReactCommon/hermes"
  React-idlecallbacksnativemodule:
    :path: "../node_modules/react-native/ReactCommon/react/nativemodule/idlecallbacks"
  React-ImageManager:
    :path: "../node_modules/react-native/ReactCommon/react/renderer/imagemanager/platform/ios"
  React-jserrorhandler:
    :path: "../node_modules/react-native/ReactCommon/jserrorhandler"
  React-jsi:
    :path: "../node_modules/react-native/ReactCommon/jsi"
  React-jsiexecutor:
    :path: "../node_modules/react-native/ReactCommon/jsiexecutor"
  React-jsinspector:
    :path: "../node_modules/react-native/ReactCommon/jsinspector-modern"
  React-jsinspectortracing:
    :path: "../node_modules/react-native/ReactCommon/jsinspector-modern/tracing"
  React-jsitracing:
    :path: "../node_modules/react-native/ReactCommon/hermes/executor/"
  React-logger:
    :path: "../node_modules/react-native/ReactCommon/logger"
  React-Mapbuffer:
    :path: "../node_modules/react-native/ReactCommon"
  React-microtasksnativemodule:
    :path: "../node_modules/react-native/ReactCommon/react/nativemodule/microtasks"
  react-native-get-random-values:
    :path: "../node_modules/react-native-get-random-values"
  react-native-safe-area-context:
    :path: "../node_modules/react-native-safe-area-context"
  react-native-webview:
    :path: "../node_modules/react-native-webview"
  React-NativeModulesApple:
    :path: "../node_modules/react-native/ReactCommon/react/nativemodule/core/platform/ios"
  React-perflogger:
    :path: "../node_modules/react-native/ReactCommon/reactperflogger"
  React-performancetimeline:
    :path: "../node_modules/react-native/ReactCommon/react/performance/timeline"
  React-RCTActionSheet:
    :path: "../node_modules/react-native/Libraries/ActionSheetIOS"
  React-RCTAnimation:
    :path: "../node_modules/react-native/Libraries/NativeAnimation"
  React-RCTAppDelegate:
    :path: "../node_modules/react-native/Libraries/AppDelegate"
  React-RCTBlob:
    :path: "../node_modules/react-native/Libraries/Blob"
  React-RCTFabric:
    :path: "../node_modules/react-native/React"
  React-RCTFBReactNativeSpec:
    :path: "../node_modules/react-native/React"
  React-RCTImage:
    :path: "../node_modules/react-native/Libraries/Image"
  React-RCTLinking:
    :path: "../node_modules/react-native/Libraries/LinkingIOS"
  React-RCTNetwork:
    :path: "../node_modules/react-native/Libraries/Network"
  React-RCTSettings:
    :path: "../node_modules/react-native/Libraries/Settings"
  React-RCTText:
    :path: "../node_modules/react-native/Libraries/Text"
  React-RCTVibration:
    :path: "../node_modules/react-native/Libraries/Vibration"
  React-rendererconsistency:
    :path: "../node_modules/react-native/ReactCommon/react/renderer/consistency"
  React-rendererdebug:
    :path: "../node_modules/react-native/ReactCommon/react/renderer/debug"
  React-rncore:
    :path: "../node_modules/react-native/ReactCommon"
  React-RuntimeApple:
    :path: "../node_modules/react-native/ReactCommon/react/runtime/platform/ios"
  React-RuntimeCore:
    :path: "../node_modules/react-native/ReactCommon/react/runtime"
  React-runtimeexecutor:
    :path: "../node_modules/react-native/ReactCommon/runtimeexecutor"
  React-RuntimeHermes:
    :path: "../node_modules/react-native/ReactCommon/react/runtime"
  React-runtimescheduler:
    :path: "../node_modules/react-native/ReactCommon/react/renderer/runtimescheduler"
  React-timing:
    :path: "../node_modules/react-native/ReactCommon/react/timing"
  React-utils:
    :path: "../node_modules/react-native/ReactCommon/react/utils"
  ReactAppDependencyProvider:
    :path: build/generated/ios
  ReactCodegen:
    :path: build/generated/ios
  ReactCommon:
    :path: "../node_modules/react-native/ReactCommon"
  RNCAsyncStorage:
    :path: "../node_modules/@react-native-async-storage/async-storage"
  RNCClipboard:
    :path: "../node_modules/@react-native-clipboard/clipboard"
  RNGestureHandler:
    :path: "../node_modules/react-native-gesture-handler"
  RNPermissions:
    :path: "../node_modules/react-native-permissions"
  RNReactNativeHapticFeedback:
    :path: "../node_modules/react-native-haptic-feedback"
  RNReanimated:
    :path: "../node_modules/react-native-reanimated"
  RNScreens:
    :path: "../node_modules/react-native-screens"
  RNSVG:
    :path: "../node_modules/react-native-svg"
  VisionCamera:
    :path: "../node_modules/react-native-vision-camera"
  Yoga:
    :path: "../node_modules/react-native/ReactCommon/yoga"

SPEC CHECKSUMS:
  boost: 7e761d76ca2ce687f7cc98e698152abd03a18f90
  DoubleConversion: cb417026b2400c8f53ae97020b2be961b59470cb
  fast_float: 06eeec4fe712a76acc9376682e4808b05ce978b6
  FBLazyVector: e053802577a711add20e45bbbf5dd1180b6ca62e
  fmt: a40bb5bd0294ea969aaaba240a927bd33d878cdd
  glog: eb93e2f488219332457c3c4eafd2738ddc7e80b8
<<<<<<< HEAD
  hermes-engine: b5c9cfbe6415f1b0b24759f2942c8f33e9af6347
  IoReactNativeCbor: f57c0c84fd9fb1c57d657c5932d8c06fa5cf31c1
  IoReactNativeProximity: 5d68f5add61477a0e034154eb089455f4c879156
  IOWalletCBOR: f6147a29e88bfd3ef36386840df1b5f907c3ae41
=======
  hermes-engine: 1b7a5e0c78375718b4787269f7b416dea267f730
  IoReactNativeIso18013: 61fcfa2e20d34d2d2be2d3455aa980fc57bb947a
  IOWalletCBOR: 92742ef1cbd1b627ba153d0c7c11b81ad22f45cc
>>>>>>> df168913
  IOWalletProximity: 55d5527de91a971dbcdbdda1838860c9860683ac
  JOSESwift: 7784b1b844194d0f534eb6ac4fba5af683bccc79
  OpenSSL-Universal: 6082b0bf950e5636fe0d78def171184e2b3899c2
  pagopa-io-react-native-crypto: aa7a368286a7c0aa9536325d1e49f956c4ce3f6b
  pagopa-io-react-native-integrity: a4c4c7ebd2ea699e40536f969bd62371f82638c0
  pagopa-io-react-native-jwt: 5c0eac212ff06d4368b3949cd74649a5e8349a95
  pagopa-io-react-native-secure-storage: ab6e73803b542d8d5f7259a7aa9f83b8e4896404
  RCT-Folly: e78785aa9ba2ed998ea4151e314036f6c49e6d82
  RCTDeprecation: cf39863b43871c2031050605fb884019b6193910
  RCTRequired: 8fdd66f4a97f352b66f38cfef13fc11b12d2c884
  RCTTypeSafety: c9c9e64389bc545fc137030615b387ef1654dcee
  React: 14a80ea4f13387cfdaa4250b46fbfe19754c220c
  React-callinvoker: fed1dad5d6cf992c7b4b5fdbf1bf67fe2e8fb6c5
  React-Core: 3c803e7f3be6fa68e3dabcac283a5a5f87340a60
  React-CoreModules: 94d556b4055defb79278c3afba95e521998b9b3a
  React-cxxreact: 21c826a567199cc2d5797bd4cfe3c0d94bb3a7de
  React-debug: aea2894f3f71697ec8724c11db9c46c1574b21e4
  React-defaultsnativemodule: 391d2f28b5fad78891708732b56ae0c1db595b42
  React-domnativemodule: c1f8f824e8db089ee156eaaa7a1d761056f18f0e
  React-Fabric: 78341bcff6c16f217bc90ec9b3564b34bee273fc
  React-FabricComponents: dedc2cdd013488f850f6f4c068498f2537de22e0
  React-FabricImage: 3a61d9accfe3760caab45da3de5e9c9c2b05de03
  React-featureflags: c6de2182d6065b3239245820347947e2c1309feb
  React-featureflagsnativemodule: 18962463abf78262276779587da44031d0bbc468
  React-graphics: 00e30f13e63701347f7a93469a53c1a0962c132f
  React-hermes: 3be7f73615e70b310b0457146691d39ea3752e6b
  React-idlecallbacksnativemodule: ad4550ed0db238b7550567e560992862ea4c5bb7
  React-ImageManager: 31799ea3218b4a87bdb69b3fcbaf639cf232b30b
  React-jserrorhandler: 66ecd61d5f8cca9810ab2b2c2aaf9ff06e0f9ff7
  React-jsi: 70ca5cce94e7f81e4ff51a71b4720b5fb943eea5
  React-jsiexecutor: 265d9fbb2a88c74892646e0012cec62ebb89edcf
  React-jsinspector: 6fb97a1dc4c7e9b58e93b14d0c797ba952e7ecde
  React-jsinspectortracing: 644697987c87af07ef91e0e6b288d11809eee45b
  React-jsitracing: ca80c8a740f8d56d8fbd4b7aacefb756d48b6a2b
  React-logger: 8d00d3d794041a77bd890158353361e2709b04c1
  React-Mapbuffer: b0debf83f1eecbb29ae07e0b22ca2483f1550685
  React-microtasksnativemodule: b902bf1dc40aa577bb8e00e2ec897853fbc82ca4
  react-native-get-random-values: d16467cf726c618e9c7a8c3c39c31faa2244bbba
  react-native-safe-area-context: 0f14bce545abcdfbff79ce2e3c78c109f0be283e
  react-native-webview: 80ef603d1df42e24fdde765686fbb9b8a6ecd554
  React-NativeModulesApple: c8bb2bc56d39bd122c56ef58a55c3f34d53f1585
  React-perflogger: d06f0fd0727356651a5535f6d717130187aeb667
  React-performancetimeline: 7afc2307ffc4047cef95eb711ea39a12fd90d533
  React-RCTActionSheet: a078d5008632fed31b0024c420ee02e612b317d5
  React-RCTAnimation: b197cc109a896c6ce23981e02e317cfc055f6fda
  React-RCTAppDelegate: f7f1d7362256b7c142d9ab49f980df488101f869
  React-RCTBlob: c12d15d40db01ac3fe57c24d3ef5233ff3333da6
  React-RCTFabric: 6bb325819bbfb8518070e6e3a31fbefd935be4da
  React-RCTFBReactNativeSpec: c3a78cb9f2a98146443f1b732a4f21b2ce736abd
  React-RCTImage: 7a3d9d67161c714fa4d9b93820da39a266d0f1ff
  React-RCTLinking: f860b917500cd3974235a48d5b199a74a4ed6c26
  React-RCTNetwork: 6a984ab1b5a81d17a2df6cc02c24b249fb055deb
  React-RCTSettings: e9a39068d8b60d78a5271dcb68f6ea7f59569cb2
  React-RCTText: 44457242238664a5ad69f06ec7a5f273a6967711
  React-RCTVibration: f448ad875c60b2ddc5fc5b06d3f5e2dfc3f18c09
  React-rendererconsistency: 259dede0b0b9b46bcc2fcdc94465a5fa01a66ef9
  React-rendererdebug: 2eebe96077be4ce02b322a669ff0db3ec1c03867
  React-rncore: 93b049aef62762732c06413616b0f033d47b9a95
  React-RuntimeApple: ec124b060aba42e6e96135dcc5e9674b8c6edba0
  React-RuntimeCore: 69264b1afebf11413ac3cd4a5afe24b6e4e06636
  React-runtimeexecutor: 2de0d537fc6d5b4a7074587b4459ea331c7e5715
  React-RuntimeHermes: 1036c08d74ac9ff4c4029bed484840506246acb0
  React-runtimescheduler: a3cdb1363ea483fb85da11fbed9a6b6e8e14399f
  React-timing: b3fee4c56239f60f62efb29bb8eeecf636a27665
  React-utils: 2f8e5a5013a2567b9a52a3b83969af0c1f237a63
  ReactAppDependencyProvider: 5df090fa3cbfc923c6bd0595b64d5ef6d89f7134
  ReactCodegen: 208bce6d59af415a05645e698c05099c712b7c9e
  ReactCommon: f8ba2c1fc9562f77a16d44fb96fad96aa3eac847
  RNCAsyncStorage: 62fdbd7e63312228d4868779026248c2677911e1
  RNCClipboard: ba9fda8e2c9f003a29f7f66793069c4d0dada955
  RNGestureHandler: bb8e7019e9d33e099f5408a566485ceef0323070
  RNPermissions: 754c23a13969f5301f33d9dbb3975f3ba186dfaa
  RNReactNativeHapticFeedback: 66c6b0cf19f5d9dae8be36b2336e1fe2a2e42566
  RNReanimated: e023bfbfba9b0b4b85db6a64d2fa8e4996d6839b
  RNScreens: 0d4cb9afe052607ad0aa71f645a88bb7c7f2e64c
  RNSVG: 4aaeac3fdc7c5bc88ca801e228f62fb469be37e9
  SocketRocket: d4aabe649be1e368d1318fdf28a022d714d65748
  SwiftCBOR: aa87349b4ccddd19f861aa544f7c27d43dee5772
  VisionCamera: f56eaedde0d3fa095143b78374d29e89e71735f9
  Yoga: eca8dd841b7cd47d82d66be58af8e3aeb819012f

PODFILE CHECKSUM: a43114841ee92a8a3198054e6a66453b76f14856

COCOAPODS: 1.15.2<|MERGE_RESOLUTION|>--- conflicted
+++ resolved
@@ -31,33 +31,7 @@
     - ReactCommon/turbomodule/bridging
     - ReactCommon/turbomodule/core
     - Yoga
-<<<<<<< HEAD
-  - IoReactNativeProximity (0.6.0):
-    - DoubleConversion
-    - glog
-    - hermes-engine
-    - IOWalletProximity (~> 1.2.2)
-    - RCT-Folly (= 2024.11.18.00)
-    - RCTRequired
-    - RCTTypeSafety
-    - React-Core
-    - React-debug
-    - React-Fabric
-    - React-featureflags
-    - React-graphics
-    - React-ImageManager
-    - React-NativeModulesApple
-    - React-RCTFabric
-    - React-rendererdebug
-    - React-utils
-    - ReactCodegen
-    - ReactCommon/turbomodule/bridging
-    - ReactCommon/turbomodule/core
-    - Yoga
-  - IOWalletCBOR (0.1.0)
-=======
   - IOWalletCBOR (0.2.1)
->>>>>>> df168913
   - IOWalletProximity (1.2.2)
   - JOSESwift (3.0.0)
   - OpenSSL-Universal (3.3.3001)
@@ -2084,12 +2058,7 @@
   - fmt (from `../node_modules/react-native/third-party-podspecs/fmt.podspec`)
   - glog (from `../node_modules/react-native/third-party-podspecs/glog.podspec`)
   - hermes-engine (from `../node_modules/react-native/sdks/hermes-engine/hermes-engine.podspec`)
-<<<<<<< HEAD
-  - "IoReactNativeCbor (from `../node_modules/@pagopa/io-react-native-cbor`)"
-  - "IoReactNativeProximity (from `../node_modules/@pagopa/io-react-native-proximity`)"
-=======
   - "IoReactNativeIso18013 (from `../node_modules/@pagopa/io-react-native-iso18013`)"
->>>>>>> df168913
   - "pagopa-io-react-native-crypto (from `../node_modules/@pagopa/io-react-native-crypto`)"
   - "pagopa-io-react-native-integrity (from `../node_modules/@pagopa/io-react-native-integrity`)"
   - "pagopa-io-react-native-jwt (from `../node_modules/@pagopa/io-react-native-jwt`)"
@@ -2193,15 +2162,8 @@
   hermes-engine:
     :podspec: "../node_modules/react-native/sdks/hermes-engine/hermes-engine.podspec"
     :tag: hermes-2025-01-13-RNv0.78.0-a942ef374897d85da38e9c8904574f8376555388
-<<<<<<< HEAD
-  IoReactNativeCbor:
-    :path: "../node_modules/@pagopa/io-react-native-cbor"
-  IoReactNativeProximity:
-    :path: "../node_modules/@pagopa/io-react-native-proximity"
-=======
   IoReactNativeIso18013:
     :path: "../node_modules/@pagopa/io-react-native-iso18013"
->>>>>>> df168913
   pagopa-io-react-native-crypto:
     :path: "../node_modules/@pagopa/io-react-native-crypto"
   pagopa-io-react-native-integrity:
@@ -2360,16 +2322,9 @@
   FBLazyVector: e053802577a711add20e45bbbf5dd1180b6ca62e
   fmt: a40bb5bd0294ea969aaaba240a927bd33d878cdd
   glog: eb93e2f488219332457c3c4eafd2738ddc7e80b8
-<<<<<<< HEAD
   hermes-engine: b5c9cfbe6415f1b0b24759f2942c8f33e9af6347
-  IoReactNativeCbor: f57c0c84fd9fb1c57d657c5932d8c06fa5cf31c1
-  IoReactNativeProximity: 5d68f5add61477a0e034154eb089455f4c879156
-  IOWalletCBOR: f6147a29e88bfd3ef36386840df1b5f907c3ae41
-=======
-  hermes-engine: 1b7a5e0c78375718b4787269f7b416dea267f730
   IoReactNativeIso18013: 61fcfa2e20d34d2d2be2d3455aa980fc57bb947a
   IOWalletCBOR: 92742ef1cbd1b627ba153d0c7c11b81ad22f45cc
->>>>>>> df168913
   IOWalletProximity: 55d5527de91a971dbcdbdda1838860c9860683ac
   JOSESwift: 7784b1b844194d0f534eb6ac4fba5af683bccc79
   OpenSSL-Universal: 6082b0bf950e5636fe0d78def171184e2b3899c2
@@ -2389,8 +2344,8 @@
   React-debug: aea2894f3f71697ec8724c11db9c46c1574b21e4
   React-defaultsnativemodule: 391d2f28b5fad78891708732b56ae0c1db595b42
   React-domnativemodule: c1f8f824e8db089ee156eaaa7a1d761056f18f0e
-  React-Fabric: 78341bcff6c16f217bc90ec9b3564b34bee273fc
-  React-FabricComponents: dedc2cdd013488f850f6f4c068498f2537de22e0
+  React-Fabric: 6feaccc9047573cb5ee51791aa2db50d42f9469a
+  React-FabricComponents: 41b83f13155ae661afb4cf6655ea3981ad4a018f
   React-FabricImage: 3a61d9accfe3760caab45da3de5e9c9c2b05de03
   React-featureflags: c6de2182d6065b3239245820347947e2c1309feb
   React-featureflagsnativemodule: 18962463abf78262276779587da44031d0bbc468
@@ -2441,7 +2396,7 @@
   RNCAsyncStorage: 62fdbd7e63312228d4868779026248c2677911e1
   RNCClipboard: ba9fda8e2c9f003a29f7f66793069c4d0dada955
   RNGestureHandler: bb8e7019e9d33e099f5408a566485ceef0323070
-  RNPermissions: 754c23a13969f5301f33d9dbb3975f3ba186dfaa
+  RNPermissions: 2a8090dd863dc7a545b4b28d3adeade533045a52
   RNReactNativeHapticFeedback: 66c6b0cf19f5d9dae8be36b2336e1fe2a2e42566
   RNReanimated: e023bfbfba9b0b4b85db6a64d2fa8e4996d6839b
   RNScreens: 0d4cb9afe052607ad0aa71f645a88bb7c7f2e64c

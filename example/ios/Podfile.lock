--- conflicted
+++ resolved
@@ -382,13 +382,9 @@
   - React-jsinspector (0.72.14)
   - React-logger (0.72.14):
     - glog
-<<<<<<< HEAD
   - react-native-safe-area-context (4.9.0):
     - React-Core
-  - React-NativeModulesApple (0.72.4):
-=======
   - React-NativeModulesApple (0.72.14):
->>>>>>> 57252825
     - hermes-engine
     - React-callinvoker
     - React-Core
@@ -493,24 +489,16 @@
     - glog
     - hermes-engine
     - RCT-Folly (= 2021.07.22.00)
-<<<<<<< HEAD
-    - React-callinvoker (= 0.72.4)
-    - React-cxxreact (= 0.72.4)
-    - React-jsi (= 0.72.4)
-    - React-logger (= 0.72.4)
-    - React-perflogger (= 0.72.4)
+    - React-callinvoker (= 0.72.14)
+    - React-cxxreact (= 0.72.14)
+    - React-jsi (= 0.72.14)
+    - React-logger (= 0.72.14)
+    - React-perflogger (= 0.72.14)
   - RNCMaskedView (0.1.11):
     - React
   - RNScreens (3.30.1):
     - RCT-Folly (= 2021.07.22.00)
     - React-Core
-=======
-    - React-callinvoker (= 0.72.14)
-    - React-cxxreact (= 0.72.14)
-    - React-jsi (= 0.72.14)
-    - React-logger (= 0.72.14)
-    - React-perflogger (= 0.72.14)
->>>>>>> 57252825
   - SocketRocket (0.6.1)
   - Yoga (1.14.0)
   - YogaKit (1.18.1):
@@ -717,42 +705,6 @@
   pagopa-io-react-native-crypto: 93f984df8711eb72f3fb030eca51be6268fc96d6
   pagopa-io-react-native-jwt: 8937e21aac2e4cbcd9796d1472d278e0f99c2c11
   RCT-Folly: 424b8c9a7a0b9ab2886ffe9c3b041ef628fd4fb1
-<<<<<<< HEAD
-  RCTRequired: c0569ecc035894e4a68baecb30fe6a7ea6e399f9
-  RCTTypeSafety: e90354072c21236e0bcf1699011e39acd25fea2f
-  React: a1be3c6dc0a6e949ccd3e659781aa47bbae1868f
-  React-callinvoker: 1020b33f6cb1a1824f9ca2a86609fbce2a73c6ed
-  React-Codegen: a0a26badf098d4a779acda922caf74f6ecabed28
-  React-Core: 52075b80f10c26f62219d7b5d13d7d8089f027b3
-  React-CoreModules: 21abab85d7ad9038ce2b1c33d39e3baaf7dc9244
-  React-cxxreact: 4ad1cc861e32fb533dad6ff7a4ea25680fa1c994
-  React-debug: 17366a3d5c5d2f5fc04f09101a4af38cb42b54ae
-  React-hermes: 37377d0a56aa0cf55c65248271866ce3268cde3f
-  React-jsi: 6de8b0ccc6b765b58e4eee9ee38049dbeaf5c221
-  React-jsiexecutor: c7f826e40fa9cab5d37cab6130b1af237332b594
-  React-jsinspector: aaed4cf551c4a1c98092436518c2d267b13a673f
-  React-logger: da1ebe05ae06eb6db4b162202faeafac4b435e77
-  react-native-safe-area-context: b97eb6f9e3b7f437806c2ce5983f479f8eb5de4b
-  React-NativeModulesApple: edb5ace14f73f4969df6e7b1f3e41bef0012740f
-  React-perflogger: 496a1a3dc6737f964107cb3ddae7f9e265ddda58
-  React-RCTActionSheet: 02904b932b50e680f4e26e7a686b33ebf7ef3c00
-  React-RCTAnimation: 88feaf0a85648fb8fd497ce749829774910276d6
-  React-RCTAppDelegate: 5792ac0f0feccb584765fdd7aa81ea320c4d9b0b
-  React-RCTBlob: 0dbc9e2a13d241b37d46b53e54630cbad1f0e141
-  React-RCTImage: b111645ab901f8e59fc68fbe31f5731bdbeef087
-  React-RCTLinking: 3d719727b4c098aad3588aa3559361ee0579f5de
-  React-RCTNetwork: b44d3580be05d74556ba4efbf53570f17e38f734
-  React-RCTSettings: c0c54b330442c29874cd4dae6e94190dc11a6f6f
-  React-RCTText: 9b9f5589d9b649d7246c3f336e116496df28cfe6
-  React-RCTVibration: 691c67f3beaf1d084ceed5eb5c1dddd9afa8591e
-  React-rncore: 142268f6c92e296dc079aadda3fade778562f9e4
-  React-runtimeexecutor: d465ba0c47ef3ed8281143f59605cacc2244d5c7
-  React-runtimescheduler: 4941cc1b3cf08b792fbf666342c9fc95f1969035
-  React-utils: b79f2411931f9d3ea5781404dcbb2fa8a837e13a
-  ReactCommon: 4b2bdcb50a3543e1c2b2849ad44533686610826d
-  RNCMaskedView: 0e1bc4bfa8365eba5fbbb71e07fbdc0555249489
-  RNScreens: bb06f14b5c352e603f2527caac02ca0d6398c6e5
-=======
   RCTRequired: 264adaca1d8b1a9c078761891898d4142df05313
   RCTTypeSafety: 279a89da7058a69899778a127be73fab38b84499
   React: 725b4e11f6ffb43d6f9b14e82879073623db4071
@@ -767,6 +719,7 @@
   React-jsiexecutor: e9a70be9304ef2e66eeebac35710f958b076dc14
   React-jsinspector: 275d9f80210f15f0af9a4b7fd5683fab9738e28e
   React-logger: 8da4802de77a0eb62512396ad6bb1769904c2f0e
+  react-native-safe-area-context: b97eb6f9e3b7f437806c2ce5983f479f8eb5de4b
   React-NativeModulesApple: 3107f777453f953906d9ba9dc5f8cbd91a6ef913
   React-perflogger: daabc494c6328efc1784a4b49b8b74fca305d11c
   React-RCTActionSheet: 0e0e64a7cf6c07f1de73d1f0a92d26a70262b256
@@ -784,7 +737,8 @@
   React-runtimescheduler: f284b4fdad43fe811041129099f1339b54783135
   React-utils: 22a77b05da25ce49c744faa82e73856dcae1734e
   ReactCommon: ff94462e007c568d8cdebc32e3c97af86ec93bb5
->>>>>>> 57252825
+  RNCMaskedView: 0e1bc4bfa8365eba5fbbb71e07fbdc0555249489
+  RNScreens: e5ee7223f7c8fa261f0c4594a0541c56ea99bbfc
   SocketRocket: f32cd54efbe0f095c4d7594881e52619cfe80b17
   Yoga: c32e0be1a17f8f1f0e633a3122f7666441f52c82
   YogaKit: f782866e155069a2cca2517aafea43200b01fd5a

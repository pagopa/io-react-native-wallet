{
  "name": "io-react-native-wallet-example",
  "version": "1.0.0",
  "private": true,
  "scripts": {
    "android": "react-native run-android",
    "ios": "react-native run-ios",
    "start": "react-native start",
    "pods": "pod-install --quiet"
  },
  "dependencies": {
    "@pagopa/io-react-native-crypto": "^0.2.3",
<<<<<<< HEAD
    "@pagopa/io-react-native-jwt": "^1.0.0",
    "@react-native-community/masked-view": "^0.1.11",
    "@react-navigation/bottom-tabs": "^6.5.20",
    "@react-navigation/native": "^6.1.17",
    "@react-navigation/native-stack": "^6.9.26",
=======
    "@pagopa/io-react-native-jwt": "^1.2.0",
>>>>>>> 431e96ea
    "react": "18.2.0",
    "react-native": "0.72.14",
    "react-native-safe-area-context": "^4.9.0",
    "react-native-screens": "^3.30.1"
  },
  "devDependencies": {
    "@babel/core": "^7.20.0",
    "@babel/preset-env": "^7.20.0",
    "@babel/runtime": "^7.20.0",
    "@react-native/eslint-config": "^0.72.2",
    "@react-native/metro-config": "^0.72.12",
    "babel-plugin-module-resolver": "^5.0.0",
    "metro-react-native-babel-preset": "^0.76.9",
    "react-native-url-polyfill": "^2.0.0"
  },
  "engines": {
    "node": ">=16"
  }
}<|MERGE_RESOLUTION|>--- conflicted
+++ resolved
@@ -10,15 +10,11 @@
   },
   "dependencies": {
     "@pagopa/io-react-native-crypto": "^0.2.3",
-<<<<<<< HEAD
-    "@pagopa/io-react-native-jwt": "^1.0.0",
+    "@pagopa/io-react-native-jwt": "^1.2.0",
     "@react-native-community/masked-view": "^0.1.11",
     "@react-navigation/bottom-tabs": "^6.5.20",
     "@react-navigation/native": "^6.1.17",
     "@react-navigation/native-stack": "^6.9.26",
-=======
-    "@pagopa/io-react-native-jwt": "^1.2.0",
->>>>>>> 431e96ea
     "react": "18.2.0",
     "react-native": "0.72.14",
     "react-native-safe-area-context": "^4.9.0",

--- conflicted
+++ resolved
@@ -36,14 +36,9 @@
     "react-native-get-random-values": "^1.11.0",
     "react-native-haptic-feedback": "^2.3.3",
     "react-native-logs": "^5.3.0",
-<<<<<<< HEAD
     "react-native-permissions": "^5.4.2",
-    "react-native-qrcode-svg": "^6.3.12",
-    "react-native-reanimated": "^3.15.1",
-=======
     "react-native-qrcode-svg": "^6.3.15",
     "react-native-reanimated": "^3.17.5",
->>>>>>> 2dfd7a65
     "react-native-safe-area-context": "^5.3.0",
     "react-native-screens": "^4.9.1",
     "react-native-svg": "^15.11.2",

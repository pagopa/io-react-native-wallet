{
  "name": "io-react-native-wallet-example",
  "version": "1.0.0",
  "private": true,
  "scripts": {
    "android": "react-native run-android",
    "ios": "react-native run-ios",
    "start": "react-native start",
    "pods": "pod-install --quiet"
  },
  "dependencies": {
    "@pagopa/io-react-native-crypto": "^0.2.3",
    "@pagopa/io-react-native-jwt": "^1.0.0",
    "@react-native-community/masked-view": "^0.1.11",
    "@react-navigation/bottom-tabs": "^6.5.20",
    "@react-navigation/native": "^6.1.17",
    "@react-navigation/native-stack": "^6.9.26",
    "react": "18.2.0",
<<<<<<< HEAD
    "react-native": "0.72.4",
    "react-native-safe-area-context": "^4.9.0",
    "react-native-screens": "^3.30.1"
=======
    "react-native": "0.72.14"
>>>>>>> 57252825
  },
  "devDependencies": {
    "@babel/core": "^7.20.0",
    "@babel/preset-env": "^7.20.0",
    "@babel/runtime": "^7.20.0",
    "@react-native/eslint-config": "^0.72.2",
    "@react-native/metro-config": "^0.72.12",
    "babel-plugin-module-resolver": "^5.0.0",
    "metro-react-native-babel-preset": "^0.76.9",
    "react-native-url-polyfill": "^2.0.0"
  },
  "engines": {
    "node": ">=16"
  }
}<|MERGE_RESOLUTION|>--- conflicted
+++ resolved
@@ -16,13 +16,9 @@
     "@react-navigation/native": "^6.1.17",
     "@react-navigation/native-stack": "^6.9.26",
     "react": "18.2.0",
-<<<<<<< HEAD
-    "react-native": "0.72.4",
+    "react-native": "0.72.14",
     "react-native-safe-area-context": "^4.9.0",
     "react-native-screens": "^3.30.1"
-=======
-    "react-native": "0.72.14"
->>>>>>> 57252825
   },
   "devDependencies": {
     "@babel/core": "^7.20.0",

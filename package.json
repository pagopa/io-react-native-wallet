{
  "name": "@pagopa/io-react-native-wallet",
  "version": "2.3.0",
  "description": "Provide data structures, helpers and API for IO Wallet",
  "main": "lib/commonjs/index",
  "module": "lib/module/index",
  "types": "lib/typescript/index.d.ts",
  "react-native": "src/index",
  "source": "src/index",
  "files": [
    "src",
    "lib",
    "android",
    "ios",
    "cpp",
    "*.podspec",
    "!lib/typescript/example",
    "!ios/build",
    "!android/build",
    "!android/gradle",
    "!android/gradlew",
    "!android/gradlew.bat",
    "!android/local.properties",
    "!**/__tests__",
    "!**/__fixtures__",
    "!**/__mocks__",
    "!**/.*"
  ],
  "scripts": {
    "test": "jest",
    "tsc": "tsc --noEmit",
    "lint": "eslint . -c .eslintrc.js --ext .ts,.tsx",
    "prepack": "yarn generate && bob build",
    "release": "release-it",
    "example": "yarn --cwd example",
    "bootstrap": "yarn example && yarn install",
    "code-review": "yarn generate && yarn lint && yarn tsc && yarn test",
    "generate-wallet-provider-client": "typed-openapi openapi/wallet-provider.yaml -o src/client/generated/wallet-provider.ts -r zod",
    "generate": "yarn generate-wallet-provider-client"
  },
  "keywords": [
    "react-native",
    "ios",
    "android"
  ],
  "repository": "https://github.com/pagopa/io-react-native-wallet",
  "license": "MIT",
  "bugs": {
    "url": "https://github.com/pagopa/io-react-native-wallet/issues"
  },
  "homepage": "https://github.com/pagopa/io-react-native-wallet#readme",
  "publishConfig": {
    "registry": "https://registry.npmjs.org/"
  },
  "devDependencies": {
    "@pagopa/io-react-native-crypto": "^1.2.3",
    "@pagopa/io-react-native-iso18013": "^0.3.0",
    "@pagopa/io-react-native-jwt": "^2.1.0",
    "@react-native/babel-preset": "0.78.3",
    "@react-native/eslint-config": "0.78.3",
    "@rushstack/eslint-patch": "^1.3.2",
    "@sd-jwt/core": "^0.17.0",
    "@sd-jwt/crypto-nodejs": "^0.17.0",
    "@sd-jwt/types": "^0.17.0",
    "@types/jest": "^29.5.13",
    "@types/jsrsasign": "^10.5.15",
    "@types/react": "^19.0.0",
    "@types/react-native": "0.70.0",
    "@types/url-parse": "^1.4.11",
    "auto-changelog": "^2.5.0",
    "del-cli": "^5.0.0",
    "eslint": "^8.4.1",
    "eslint-plugin-prettier": "^5.2.3",
    "jest": "^28.1.1",
    "pod-install": "^0.1.0",
    "prettier": "^3.5.3",
    "react": "19.0.0",
    "react-native": "0.78.3",
    "react-native-builder-bob": "^0.20.0",
    "release-it": "^15.0.0",
    "typed-openapi": "^0.4.1",
    "typescript": "5.0.4"
  },
  "peerDependencies": {
    "@pagopa/io-react-native-crypto": "*",
    "@pagopa/io-react-native-iso18013": "*",
    "@pagopa/io-react-native-jwt": "*",
    "react": "*",
    "react-native": "*",
    "react-native-quick-crypto": "*"
  },
  "engines": {
    "node": ">= 16.0.0"
  },
  "packageManager": "yarn@1.22.19",
  "release-it": {
    "git": {
      "commitMessage": "chore: release version ${version}",
      "tagName": "v${version}",
      "changelog": "yarn auto-changelog --stdout --commit-limit false -u --template https://raw.githubusercontent.com/release-it/release-it/master/templates/changelog-compact.hbs"
    },
    "hooks": {
      "after:bump": "yarn auto-changelog -p && git add ."
    },
    "npm": {
      "publish": false
    },
    "github": {
      "release": true
    },
    "plugins": {}
  },
  "jest": {
    "preset": "react-native",
    "modulePathIgnorePatterns": [
      "<rootDir>/example/node_modules",
      "<rootDir>/lib/"
    ],
    "transformIgnorePatterns": [
      "node_modules/(?!(jest-)?@react-native|react-native|uuid|@pagopa/io-react-native-iso18013)"
    ],
    "setupFiles": [
      "<rootDir>/jestSetup.js"
    ]
  },
  "react-native-builder-bob": {
    "source": "src",
    "output": "lib",
    "targets": [
      "commonjs",
      "module",
      [
        "typescript",
        {
          "project": "tsconfig.build.json"
        }
      ]
    ]
  },
  "dependencies": {
<<<<<<< HEAD
    "buffer": "^6.0.3",
    "dcql": "^0.2.22",
=======
    "@sd-jwt/present": "0.17.0",
    "dcql": "2.0.1",
>>>>>>> 54ac2db2
    "js-base64": "^3.7.7",
    "js-sha256": "^0.9.0",
    "jsonpath-plus": "^10.2.0",
    "jsrsasign": "^11.1.0",
    "parse-url": "^9.2.0",
    "react-native-quick-crypto": "^0.7.17",
    "react-native-url-polyfill": "^2.0.0",
    "react-native-uuid": "^2.0.1",
    "uuid": "^11.0.3",
    "zod": "^3.21.4"
  }
}<|MERGE_RESOLUTION|>--- conflicted
+++ resolved
@@ -138,13 +138,8 @@
     ]
   },
   "dependencies": {
-<<<<<<< HEAD
-    "buffer": "^6.0.3",
-    "dcql": "^0.2.22",
-=======
     "@sd-jwt/present": "0.17.0",
     "dcql": "2.0.1",
->>>>>>> 54ac2db2
     "js-base64": "^3.7.7",
     "js-sha256": "^0.9.0",
     "jsonpath-plus": "^10.2.0",

--- conflicted
+++ resolved
@@ -55,10 +55,7 @@
   "devDependencies": {
     "@pagopa/io-react-native-crypto": "^0.2.3",
     "@pagopa/io-react-native-jwt": "^2.1.0",
-<<<<<<< HEAD
     "@react-native/babel-preset": "^0.78.1",
-=======
->>>>>>> ee22e4b7
     "@react-native/eslint-config": "^0.75.5",
     "@rushstack/eslint-patch": "^1.3.2",
     "@types/jest": "^28.1.2",

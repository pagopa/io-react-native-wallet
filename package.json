{
  "name": "@pagopa/io-react-native-wallet",
<<<<<<< HEAD
  "version": "0.8.1",
=======
  "version": "0.9.0",
>>>>>>> 6dd5c8e9
  "description": "Provide data structures, helpers and API for IO Wallet",
  "main": "lib/commonjs/index",
  "module": "lib/module/index",
  "types": "lib/typescript/index.d.ts",
  "react-native": "src/index",
  "source": "src/index",
  "files": [
    "src",
    "lib",
    "android",
    "ios",
    "cpp",
    "*.podspec",
    "!lib/typescript/example",
    "!ios/build",
    "!android/build",
    "!android/gradle",
    "!android/gradlew",
    "!android/gradlew.bat",
    "!android/local.properties",
    "!**/__tests__",
    "!**/__fixtures__",
    "!**/__mocks__",
    "!**/.*"
  ],
  "scripts": {
    "test": "jest",
    "typecheck": "tsc --noEmit",
    "lint": "eslint \"src/**\" \"example/src/**\" \"__mocks__/**\"",
    "prepack": "bob build",
    "release": "release-it",
    "example": "yarn --cwd example",
    "bootstrap": "yarn example && yarn install",
    "code-review": "yarn lint && yarn typecheck && yarn test"
  },
  "keywords": [
    "react-native",
    "ios",
    "android"
  ],
  "repository": "https://github.com/pagopa/io-react-native-wallet",
  "license": "MIT",
  "bugs": {
    "url": "https://github.com/pagopa/io-react-native-wallet/issues"
  },
  "homepage": "https://github.com/pagopa/io-react-native-wallet#readme",
  "publishConfig": {
    "registry": "https://registry.npmjs.org/"
  },
  "devDependencies": {
    "@pagopa/eslint-config": "^3.0.0",
    "@pagopa/io-react-native-crypto": "^0.2.3",
    "@pagopa/io-react-native-jwt": "^1.0.0",
    "@react-native-community/eslint-config": "^3.2.0",
    "@rushstack/eslint-patch": "^1.3.2",
    "@types/jest": "^28.1.2",
    "@types/react": "~17.0.21",
    "@types/react-native": "0.70.0",
    "del-cli": "^5.0.0",
    "eslint": "^8.4.1",
    "jest": "^28.1.1",
    "js-sha256": "^0.9.0",
    "pod-install": "^0.1.0",
    "prettier": "^2.0.5",
    "react": "18.2.0",
    "react-native": "0.71.8",
    "react-native-builder-bob": "^0.20.0",
    "typescript": "^5.0.2"
  },
  "resolutions": {
    "@types/react": "17.0.21"
  },
  "peerDependencies": {
    "@pagopa/io-react-native-crypto": "*",
    "@pagopa/io-react-native-jwt": "*",
    "react": "*",
    "react-native": "*"
  },
  "engines": {
    "node": ">= 16.0.0"
  },
  "packageManager": "^yarn@1.22.15",
  "jest": {
    "preset": "react-native",
    "modulePathIgnorePatterns": [
      "<rootDir>/example/node_modules",
      "<rootDir>/lib/"
    ]
  },
  "react-native-builder-bob": {
    "source": "src",
    "output": "lib",
    "targets": [
      "commonjs",
      "module",
      [
        "typescript",
        {
          "project": "tsconfig.build.json"
        }
      ]
    ]
  },
  "dependencies": {
    "react-native-url-polyfill": "^2.0.0",
    "react-native-uuid": "^2.0.1",
    "zod": "^3.21.4"
  }
}<|MERGE_RESOLUTION|>--- conflicted
+++ resolved
@@ -1,10 +1,6 @@
 {
   "name": "@pagopa/io-react-native-wallet",
-<<<<<<< HEAD
-  "version": "0.8.1",
-=======
-  "version": "0.9.0",
->>>>>>> 6dd5c8e9
+  "version": "0.9.1",
   "description": "Provide data structures, helpers and API for IO Wallet",
   "main": "lib/commonjs/index",
   "module": "lib/module/index",

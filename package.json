{
  "name": "@pagopa/io-react-native-wallet",
  "version": "0.27.0",
  "description": "Provide data structures, helpers and API for IO Wallet",
  "main": "lib/commonjs/index",
  "module": "lib/module/index",
  "types": "lib/typescript/index.d.ts",
  "react-native": "src/index",
  "source": "src/index",
  "files": [
    "src",
    "lib",
    "android",
    "ios",
    "cpp",
    "*.podspec",
    "!lib/typescript/example",
    "!ios/build",
    "!android/build",
    "!android/gradle",
    "!android/gradlew",
    "!android/gradlew.bat",
    "!android/local.properties",
    "!**/__tests__",
    "!**/__fixtures__",
    "!**/__mocks__",
    "!**/.*"
  ],
  "scripts": {
    "test": "jest",
    "tsc": "tsc --noEmit",
    "lint": "eslint . -c .eslintrc.js --ext .ts,.tsx",
    "prepack": "bob build",
    "release": "release-it",
    "example": "yarn --cwd example",
    "bootstrap": "yarn example && yarn install",
    "code-review": "yarn generate && yarn lint && yarn tsc && yarn test",
    "generate-wallet-provider-client": "typed-openapi openapi/wallet-provider.yaml -o src/client/generated/wallet-provider.ts -r zod",
    "generate": "yarn generate-wallet-provider-client"
  },
  "keywords": [
    "react-native",
    "ios",
    "android"
  ],
  "repository": "https://github.com/pagopa/io-react-native-wallet",
  "license": "MIT",
  "bugs": {
    "url": "https://github.com/pagopa/io-react-native-wallet/issues"
  },
  "homepage": "https://github.com/pagopa/io-react-native-wallet#readme",
  "publishConfig": {
    "registry": "https://registry.npmjs.org/"
  },
  "devDependencies": {
    "@pagopa/eslint-config": "^3.0.0",
    "@pagopa/io-react-native-crypto": "^0.2.3",
<<<<<<< HEAD
    "@pagopa/io-react-native-jwt": "^1.4.0",
    "@pagopa/react-native-cie": "^1.3.0",
=======
    "@pagopa/io-react-native-jwt": "^1.3.0",
>>>>>>> 3d801ea6
    "@react-native/eslint-config": "^0.72.2",
    "@rushstack/eslint-patch": "^1.3.2",
    "@types/jest": "^28.1.2",
    "@types/react": "^18.0.24",
    "@types/react-native": "0.70.0",
    "del-cli": "^5.0.0",
    "eslint": "^8.4.1",
    "jest": "^28.1.1",
    "pod-install": "^0.1.0",
    "prettier": "^2.0.5",
    "react": "18.2.0",
    "react-native": "0.75.4",
    "react-native-builder-bob": "^0.20.0",
    "typed-openapi": "^0.4.1",
    "typescript": "^5.0.2"
  },
  "resolutions": {
    "@types/react": "^18.0.24"
  },
  "peerDependencies": {
    "@pagopa/io-react-native-crypto": "*",
    "@pagopa/io-react-native-jwt": "*",
    "react": "*",
    "react-native": "*"
  },
  "engines": {
    "node": ">= 16.0.0"
  },
  "packageManager": "yarn@1.22.19",
  "jest": {
    "preset": "react-native",
    "modulePathIgnorePatterns": [
      "<rootDir>/example/node_modules",
      "<rootDir>/lib/"
    ]
  },
  "react-native-builder-bob": {
    "source": "src",
    "output": "lib",
    "targets": [
      "commonjs",
      "module",
      [
        "typescript",
        {
          "project": "tsconfig.build.json"
        }
      ]
    ]
  },
  "dependencies": {
    "js-base64": "^3.7.7",
    "js-sha256": "^0.9.0",
    "parse-url": "^9.2.0",
    "react-native-url-polyfill": "^2.0.0",
    "react-native-uuid": "^2.0.1",
    "zod": "^3.21.4"
  }
}<|MERGE_RESOLUTION|>--- conflicted
+++ resolved
@@ -55,12 +55,7 @@
   "devDependencies": {
     "@pagopa/eslint-config": "^3.0.0",
     "@pagopa/io-react-native-crypto": "^0.2.3",
-<<<<<<< HEAD
     "@pagopa/io-react-native-jwt": "^1.4.0",
-    "@pagopa/react-native-cie": "^1.3.0",
-=======
-    "@pagopa/io-react-native-jwt": "^1.3.0",
->>>>>>> 3d801ea6
     "@react-native/eslint-config": "^0.72.2",
     "@rushstack/eslint-patch": "^1.3.2",
     "@types/jest": "^28.1.2",

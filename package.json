{
  "name": "@pagopa/io-react-native-wallet",
  "version": "2.0.0-next.5",
  "description": "Provide data structures, helpers and API for IO Wallet",
  "main": "lib/commonjs/index",
  "module": "lib/module/index",
  "types": "lib/typescript/index.d.ts",
  "react-native": "src/index",
  "source": "src/index",
  "files": [
    "src",
    "lib",
    "android",
    "ios",
    "cpp",
    "*.podspec",
    "!lib/typescript/example",
    "!ios/build",
    "!android/build",
    "!android/gradle",
    "!android/gradlew",
    "!android/gradlew.bat",
    "!android/local.properties",
    "!**/__tests__",
    "!**/__fixtures__",
    "!**/__mocks__",
    "!**/.*"
  ],
  "scripts": {
    "test": "jest",
    "tsc": "tsc --noEmit",
    "lint": "eslint . -c .eslintrc.js --ext .ts,.tsx",
    "prepack": "bob build",
    "release": "release-it",
    "example": "yarn --cwd example",
    "bootstrap": "yarn example && yarn install",
    "code-review": "yarn generate && yarn lint && yarn tsc && yarn test",
    "generate-wallet-provider-client": "typed-openapi openapi/wallet-provider.yaml -o src/client/generated/wallet-provider.ts -r zod",
    "generate": "yarn generate-wallet-provider-client"
  },
  "keywords": [
    "react-native",
    "ios",
    "android"
  ],
  "repository": "https://github.com/pagopa/io-react-native-wallet",
  "license": "MIT",
  "bugs": {
    "url": "https://github.com/pagopa/io-react-native-wallet/issues"
  },
  "homepage": "https://github.com/pagopa/io-react-native-wallet#readme",
  "publishConfig": {
    "registry": "https://registry.npmjs.org/"
  },
  "devDependencies": {
    "@pagopa/io-react-native-cbor": "^1.4.0",
    "@pagopa/io-react-native-crypto": "^1.2.2",
    "@pagopa/io-react-native-jwt": "^2.1.0",
    "@react-native/babel-preset": "0.78.3",
    "@react-native/eslint-config": "^0.75.5",
    "@rushstack/eslint-patch": "^1.3.2",
<<<<<<< HEAD
    "@types/jest": "^28.1.2",
    "@types/jsrsasign": "^10.5.15",
    "@types/react": "^18.2.6",
=======
    "@types/jest": "^29.5.13",
    "@types/react": "^19.0.0",
>>>>>>> aa4c3e16
    "@types/react-native": "0.70.0",
    "@types/url-parse": "^1.4.11",
    "del-cli": "^5.0.0",
    "eslint": "^8.4.1",
    "eslint-plugin-prettier": "^5.2.3",
    "jest": "^28.1.1",
    "pod-install": "^0.1.0",
    "prettier": "^3.5.3",
    "react": "19.0.0",
    "react-native": "0.78.3",
    "react-native-builder-bob": "^0.20.0",
    "typed-openapi": "^0.4.1",
    "typescript": "5.0.4"
  },
  "peerDependencies": {
    "@pagopa/io-react-native-cbor": "*",
    "@pagopa/io-react-native-crypto": "*",
    "@pagopa/io-react-native-jwt": "*",
    "react": "*",
    "react-native": "*"
  },
  "engines": {
    "node": ">= 16.0.0"
  },
  "packageManager": "yarn@1.22.19",
  "jest": {
    "preset": "react-native",
    "modulePathIgnorePatterns": [
      "<rootDir>/example/node_modules",
      "<rootDir>/lib/"
    ],
    "transformIgnorePatterns": [
      "node_modules/(?!(jest-)?@react-native|react-native|uuid|@pagopa/io-react-native-cbor)"
    ],
    "setupFiles": [
      "<rootDir>/jestSetup.js"
    ]
  },
  "react-native-builder-bob": {
    "source": "src",
    "output": "lib",
    "targets": [
      "commonjs",
      "module",
      [
        "typescript",
        {
          "project": "tsconfig.build.json"
        }
      ]
    ]
  },
  "dependencies": {
    "dcql": "^0.2.21",
    "js-base64": "^3.7.7",
    "js-sha256": "^0.9.0",
    "jsonpath-plus": "^10.2.0",
    "jsrsasign": "^11.1.0",
    "parse-url": "^9.2.0",
    "react-native-url-polyfill": "^2.0.0",
    "react-native-uuid": "^2.0.1",
    "uuid": "^11.0.3",
    "zod": "^3.21.4"
  }
}<|MERGE_RESOLUTION|>--- conflicted
+++ resolved
@@ -59,14 +59,9 @@
     "@react-native/babel-preset": "0.78.3",
     "@react-native/eslint-config": "^0.75.5",
     "@rushstack/eslint-patch": "^1.3.2",
-<<<<<<< HEAD
-    "@types/jest": "^28.1.2",
     "@types/jsrsasign": "^10.5.15",
-    "@types/react": "^18.2.6",
-=======
     "@types/jest": "^29.5.13",
     "@types/react": "^19.0.0",
->>>>>>> aa4c3e16
     "@types/react-native": "0.70.0",
     "@types/url-parse": "^1.4.11",
     "del-cli": "^5.0.0",

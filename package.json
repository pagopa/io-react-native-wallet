--- conflicted
+++ resolved
@@ -1,10 +1,6 @@
 {
   "name": "@pagopa/io-react-native-wallet",
-<<<<<<< HEAD
-  "version": "0.27.1",
-=======
   "version": "0.28.0",
->>>>>>> 11ce8c5c
   "description": "Provide data structures, helpers and API for IO Wallet",
   "main": "lib/commonjs/index",
   "module": "lib/module/index",
@@ -58,13 +54,8 @@
   },
   "devDependencies": {
     "@pagopa/io-react-native-crypto": "^0.2.3",
-<<<<<<< HEAD
-    "@pagopa/io-react-native-jwt": "^1.3.0",
     "@react-native/eslint-config": "^0.75.5",
-=======
     "@pagopa/io-react-native-jwt": "^2.1.0",
-    "@react-native/eslint-config": "^0.72.2",
->>>>>>> 11ce8c5c
     "@rushstack/eslint-patch": "^1.3.2",
     "@types/jest": "^28.1.2",
     "@types/react": "^18.2.6",

import { JWK } from "../utils/jwk";
import { z } from "zod";

export const UnixTime = z.number().min(0).max(2147483647000);
export type UnixTime = z.infer<typeof UnixTime>;

export type ObfuscatedDisclosures = z.infer<typeof ObfuscatedDisclosures>;
export const ObfuscatedDisclosures = z.object({ _sd: z.array(z.string()) });

/**
 * A triple of values in the form of {salt, claim name, claim value} that represent a parsed disclosure.
 *
 * @see https://datatracker.ietf.org/doc/html/draft-ietf-oauth-selective-disclosure-jwt-04
 * @see https://vcstuff.github.io/draft-terbu-sd-jwt-vc/draft-terbu-oauth-sd-jwt-vc.html
 */
export type Disclosure = z.infer<typeof Disclosure>;
export const Disclosure = z.tuple([
  /* salt */ z.string(),
  /* claim name */ z.string(),
  /* claim value */ z.unknown(),
]);

/**
 * Encoding depends on the serialization algorithm used when generating the disclosure tokens.
 * The SD-JWT reference itself take no decision about how to handle whitespaces in serialized objects.
 * For such reason, we may find conveninent to have encoded and decode values stored explicitly in the same structure.
 * Please note that `encoded` can always decode into `decode`, but `decode` may or may not be encoded with the same value of `encoded`
 *
 * @see https://www.ietf.org/archive/id/draft-ietf-oauth-selective-disclosure-jwt-05.html#name-disclosures-for-object-prop
 */
export type DisclosureWithEncoded = {
  decoded: Disclosure;
  encoded: string;
};

<<<<<<< HEAD
// const SdJwt4VCEvidence = z.array(
//   z.object({
//     type: z.literal("vouch"),
//     time: UnixTime,
//     attestation: z.object({
//       type: z.literal("digital_attestation"),
//       reference_number: z.string(),
//       date_of_issuance: z.date(),
//       voucher: z.string(),
//     }),
//   })
// );

// const SdJwt4VCVerification = z
//   .object({
//     trust_framework: z.string(),
//     assurance_level: z.string(),
//     evidence: SdJwt4VCEvidence,
//   })
//   .optional();

=======
const StatusAssertion = z.object({
  credential_hash_alg: z.literal("sha-256"),
});

/**
 * Type for a Verifiable Credential in SD-JWT format.
 * It supports both the older and the new data model for backward compatibility.
 */
>>>>>>> 9db0f893
export type SdJwt4VC = z.infer<typeof SdJwt4VC>;
export const SdJwt4VC = z.object({
  header: z.object({
    typ: z.enum(["vc+sd-jwt", "dc+sd-jwt"]),
    alg: z.string(),
<<<<<<< HEAD
    kid: z.string().optional(),
    trust_chain: z.array(z.string()).optional(),
    x5c: z.array(z.string()).optional(),
    vctm: z.array(z.string()).optional(),
=======
    kid: z.string(),
>>>>>>> 9db0f893
  }),
  payload: z.intersection(
    z.object({
      iss: z.string(),
      sub: z.string(),
      iat: UnixTime.optional(),
      exp: UnixTime,
      _sd: z.array(z.string()),
      _sd_alg: z.literal("sha-256"),
      status: z
        .union([
          // Credentials v1.0
          z.object({ status_assertion: StatusAssertion }),
          // Credentials v0.7.1
          z.object({ status_attestation: StatusAssertion }),
        ])
        .optional(),
      cnf: z.object({
        jwk: JWK,
      }),
      vct: z.string(),
      "vct#integrity": z.string().optional(),
      issuing_authority: z.string().optional(),
      issuing_country: z.string().optional(),
    }),
    ObfuscatedDisclosures
  ),
});

/**
 * Object containing User authentication and User data verification information.
 * Useful to extract the assurance level to determine L2/L3 authentication.
 */
export type Verification = z.infer<typeof Verification>;
export const Verification = z.object({
  trust_framework: z.string(),
  assurance_level: z.string(),
  evidence: z.array(
    z.object({
      type: z.literal("vouch"),
      time: z.string(),
      attestation: z.object({
        type: z.literal("digital_attestation"),
        reference_number: z.string(),
        date_of_issuance: z.string(),
        voucher: z.object({ organization: z.string() }),
      }),
    })
  ),
});

/**
 * Metadata for a digital credential. This information is retrieved from the URL defined in the `vct` claim.
 *
 * @see https://italia.github.io/eid-wallet-it-docs/v0.9.1/en/pid-eaa-data-model.html#digital-credential-metadata-type
 */
export type TypeMetadata = z.infer<typeof TypeMetadata>;
export const TypeMetadata = z.object({
  name: z.string(),
  description: z.string(),
  data_source: z.object({
    trust_framework: z.string(),
    authentic_source: z.object({
      organization_name: z.string(),
      organization_code: z.string(),
      contacts: z.array(z.string()),
      homepage_uri: z.string().url(),
      logo_uri: z.string().url(),
    }),
  }),
  // TODO: add more fields
});<|MERGE_RESOLUTION|>--- conflicted
+++ resolved
@@ -33,7 +33,6 @@
   encoded: string;
 };
 
-<<<<<<< HEAD
 // const SdJwt4VCEvidence = z.array(
 //   z.object({
 //     type: z.literal("vouch"),
@@ -55,7 +54,6 @@
 //   })
 //   .optional();
 
-=======
 const StatusAssertion = z.object({
   credential_hash_alg: z.literal("sha-256"),
 });
@@ -64,20 +62,15 @@
  * Type for a Verifiable Credential in SD-JWT format.
  * It supports both the older and the new data model for backward compatibility.
  */
->>>>>>> 9db0f893
 export type SdJwt4VC = z.infer<typeof SdJwt4VC>;
 export const SdJwt4VC = z.object({
   header: z.object({
     typ: z.enum(["vc+sd-jwt", "dc+sd-jwt"]),
     alg: z.string(),
-<<<<<<< HEAD
-    kid: z.string().optional(),
+    kid: z.string(),
     trust_chain: z.array(z.string()).optional(),
     x5c: z.array(z.string()).optional(),
     vctm: z.array(z.string()).optional(),
-=======
-    kid: z.string(),
->>>>>>> 9db0f893
   }),
   payload: z.intersection(
     z.object({

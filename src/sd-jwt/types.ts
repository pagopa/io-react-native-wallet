import { JWK } from "../utils/jwk";
import { z } from "zod";

export const UnixTime = z.number().min(0).max(2147483647000);
export type UnixTime = z.infer<typeof UnixTime>;

export type ObfuscatedDisclosures = z.infer<typeof ObfuscatedDisclosures>;
export const ObfuscatedDisclosures = z.object({ _sd: z.array(z.string()) });

/**
 * A triple of values in the form of {salt, claim name, claim value} that represent a parsed disclosure.
 *
 * @see https://datatracker.ietf.org/doc/html/draft-ietf-oauth-selective-disclosure-jwt-04
 * @see https://vcstuff.github.io/draft-terbu-sd-jwt-vc/draft-terbu-oauth-sd-jwt-vc.html
 */
export type Disclosure = z.infer<typeof Disclosure>;
export const Disclosure = z.tuple([
  /* salt */ z.string(),
  /* claim name */ z.string(),
  /* claim value */ z.unknown(),
]);

/**
 * Encoding depends on the serialization algorithm used when generating the disclosure tokens.
 * The SD-JWT reference itself take no decision about how to handle whitespaces in serialized objects.
 * For such reason, we may find conveninent to have encoded and decode values stored explicitly in the same structure.
 * Please note that `encoded` can always decode into `decode`, but `decode` may or may not be encoded with the same value of `encoded`
 *
 * @see https://www.ietf.org/archive/id/draft-ietf-oauth-selective-disclosure-jwt-05.html#name-disclosures-for-object-prop
 */
export type DisclosureWithEncoded = {
  decoded: Disclosure;
  encoded: string;
};

const SdJwt4VCEvidence = z.array(
  z.object({
    type: z.literal("vouch"),
    time: UnixTime,
    attestation: z.object({
      type: z.literal("digital_attestation"),
      reference_number: z.string(),
      date_of_issuance: z.date(),
      voucher: z.string(),
    }),
  })
);

const SdJwt4VCVerification = z
  .object({
    trust_framework: z.string(),
    assurance_level: z.string(),
    evidence: SdJwt4VCEvidence,
  })
  .optional();

export type SdJwt4VC = z.infer<typeof SdJwt4VC>;
export const SdJwt4VC = z.object({
  header: z.object({
    typ: z.literal("dc+sd-jwt"),
    alg: z.string(),
    kid: z.string().optional(),
    trust_chain: z.array(z.string()).optional(),
    x5c: z.array(z.string()).optional(),
    vctm: z.array(z.string()).optional(),
  }),
  payload: z.intersection(
    z.object({
      iss: z.string(),
      sub: z.string(),
      iat: UnixTime.optional(),
      exp: UnixTime,
      _sd: z.array(z.string()),
      _sd_alg: z.literal("sha-256"),
      status: z.object({
        status_assertion: z.object({
          credential_hash_alg: z.literal("sha-256"),
        }),
      }),
      cnf: z.object({
        jwk: JWK,
      }),
      vct: z.string(),
      "vct#integrity": z.string(),
      issuing_authority: z.string(),
      issuing_country: z.string(),
<<<<<<< HEAD
      verification: SdJwt4VCVerification,
=======
>>>>>>> e9370559
    }),
    ObfuscatedDisclosures
  ),
});

<<<<<<< HEAD
const Verification = z.object({
  trust_framework: z.string(),
  authentic_source: z.object({
    organization_name: z.string(),
    organization_code: z.string(),
    contacts: z.array(z.string()),
    homepage_uri: z.string().url(),
    logo_uri: z.string().url(),
  }),
});

const SvgTemplate = z.object({
  uri: z.string().url(),
  "uri#integrity": z.string(),
  properties: z.object({
    orientation: z.string().url().optional(),
    color_scheme: z.string().optional(),
    contrast: z.string().optional(),
  }),
});

const SimpleRendering = z.object({
  logo: z.object({
    uri: z.string().url(),
    "uri#integrity": z.string(),
    alt_text: z.string().optional(),
  }),
  background_color: z.string().optional(),
  text_color: z.string().optional(),
});

const Display = z.array(
  z.object({
    lang: z.string(),
    name: z.string(),
    description: z.string(),
    rendering: z.object({
      svg_template: z.array(SvgTemplate),
      simple: SimpleRendering.optional(),
    }),
  })
);

const ClaimDisplay = z.array(
  z.object({
    lang: z.string(),
    label: z.string(),
    description: z.string(),
  })
);

const Claims = z.array(
  z.object({
    path: z.array(z.string()),
    display: ClaimDisplay,
    sd: z.union([z.literal("always"), z.literal("never")]),
    svg_id: z.string(),
  })
);

=======
>>>>>>> e9370559
/**
 * Object containing User authentication and User data verification information.
 * Useful to extract the assurance level to determine L2/L3 authentication.
 */
export type Verification = z.infer<typeof Verification>;
export const Verification = z.object({
  trust_framework: z.string(),
  assurance_level: z.string(),
  evidence: z.array(
    z.object({
      type: z.literal("vouch"),
      time: z.string(),
      attestation: z.object({
        type: z.literal("digital_attestation"),
        reference_number: z.string(),
        date_of_issuance: z.string(),
        voucher: z.object({ organization: z.string() }),
      }),
    })
  ),
});

/**
 * Metadata for a digital credential. This information is retrieved from the URL defined in the `vct` claim.
 *
 * @see https://italia.github.io/eid-wallet-it-docs/v0.9.1/en/pid-eaa-data-model.html#digital-credential-metadata-type
 */
export type TypeMetadata = z.infer<typeof TypeMetadata>;
export const TypeMetadata = z.object({
  name: z.string(),
  description: z.string(),
<<<<<<< HEAD
  extends: z.string().url().optional(),
  "extends#integrity": z.string().optional(),
  schema: z.string().optional(),
  schema_uri: z.string().url().optional(),
  "schema_uri#integrity": z.string().optional(),
  data_source: z.object({
    verification: Verification,
  }),
  display: Display,
  claims: Claims,
=======
  data_source: z.object({
    trust_framework: z.string(),
    authentic_source: z.object({
      organization_name: z.string(),
      organization_code: z.string(),
      contacts: z.array(z.string()),
      homepage_uri: z.string().url(),
      logo_uri: z.string().url(),
    }),
  }),
  // TODO: add more fields
>>>>>>> e9370559
});<|MERGE_RESOLUTION|>--- conflicted
+++ resolved
@@ -33,26 +33,26 @@
   encoded: string;
 };
 
-const SdJwt4VCEvidence = z.array(
-  z.object({
-    type: z.literal("vouch"),
-    time: UnixTime,
-    attestation: z.object({
-      type: z.literal("digital_attestation"),
-      reference_number: z.string(),
-      date_of_issuance: z.date(),
-      voucher: z.string(),
-    }),
-  })
-);
+// const SdJwt4VCEvidence = z.array(
+//   z.object({
+//     type: z.literal("vouch"),
+//     time: UnixTime,
+//     attestation: z.object({
+//       type: z.literal("digital_attestation"),
+//       reference_number: z.string(),
+//       date_of_issuance: z.date(),
+//       voucher: z.string(),
+//     }),
+//   })
+// );
 
-const SdJwt4VCVerification = z
-  .object({
-    trust_framework: z.string(),
-    assurance_level: z.string(),
-    evidence: SdJwt4VCEvidence,
-  })
-  .optional();
+// const SdJwt4VCVerification = z
+//   .object({
+//     trust_framework: z.string(),
+//     assurance_level: z.string(),
+//     evidence: SdJwt4VCEvidence,
+//   })
+//   .optional();
 
 export type SdJwt4VC = z.infer<typeof SdJwt4VC>;
 export const SdJwt4VC = z.object({
@@ -84,78 +84,11 @@
       "vct#integrity": z.string(),
       issuing_authority: z.string(),
       issuing_country: z.string(),
-<<<<<<< HEAD
-      verification: SdJwt4VCVerification,
-=======
->>>>>>> e9370559
     }),
     ObfuscatedDisclosures
   ),
 });
 
-<<<<<<< HEAD
-const Verification = z.object({
-  trust_framework: z.string(),
-  authentic_source: z.object({
-    organization_name: z.string(),
-    organization_code: z.string(),
-    contacts: z.array(z.string()),
-    homepage_uri: z.string().url(),
-    logo_uri: z.string().url(),
-  }),
-});
-
-const SvgTemplate = z.object({
-  uri: z.string().url(),
-  "uri#integrity": z.string(),
-  properties: z.object({
-    orientation: z.string().url().optional(),
-    color_scheme: z.string().optional(),
-    contrast: z.string().optional(),
-  }),
-});
-
-const SimpleRendering = z.object({
-  logo: z.object({
-    uri: z.string().url(),
-    "uri#integrity": z.string(),
-    alt_text: z.string().optional(),
-  }),
-  background_color: z.string().optional(),
-  text_color: z.string().optional(),
-});
-
-const Display = z.array(
-  z.object({
-    lang: z.string(),
-    name: z.string(),
-    description: z.string(),
-    rendering: z.object({
-      svg_template: z.array(SvgTemplate),
-      simple: SimpleRendering.optional(),
-    }),
-  })
-);
-
-const ClaimDisplay = z.array(
-  z.object({
-    lang: z.string(),
-    label: z.string(),
-    description: z.string(),
-  })
-);
-
-const Claims = z.array(
-  z.object({
-    path: z.array(z.string()),
-    display: ClaimDisplay,
-    sd: z.union([z.literal("always"), z.literal("never")]),
-    svg_id: z.string(),
-  })
-);
-
-=======
->>>>>>> e9370559
 /**
  * Object containing User authentication and User data verification information.
  * Useful to extract the assurance level to determine L2/L3 authentication.
@@ -187,18 +120,6 @@
 export const TypeMetadata = z.object({
   name: z.string(),
   description: z.string(),
-<<<<<<< HEAD
-  extends: z.string().url().optional(),
-  "extends#integrity": z.string().optional(),
-  schema: z.string().optional(),
-  schema_uri: z.string().url().optional(),
-  "schema_uri#integrity": z.string().optional(),
-  data_source: z.object({
-    verification: Verification,
-  }),
-  display: Display,
-  claims: Claims,
-=======
   data_source: z.object({
     trust_framework: z.string(),
     authentic_source: z.object({
@@ -210,5 +131,4 @@
     }),
   }),
   // TODO: add more fields
->>>>>>> e9370559
 });
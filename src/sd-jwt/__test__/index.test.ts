import { decode, disclose } from "../index";

import { encodeBase64, decodeBase64 } from "@pagopa/io-react-native-jwt";
import { SdJwt4VC } from "../types";

// Examples from https://www.ietf.org/id/draft-terbu-sd-jwt-vc-02.html#name-example-4
// but adapted to adhere to format declared in https://italia.github.io/eudi-wallet-it-docs/versione-corrente/en/pid-eaa-data-model.html#id2
// In short, the token is a Frankenstein composed as follows:
//  - the header is taken from the italian specification, with kid and alg valued according to the signing keys
//  - disclosures are taken from the SD-JWT-4-VC standard
//  - payload is taken from the italian specification, but _sd are compiled with:
//    - "address" is used as verification._sd
//    - all others disclosures are in claims._sd
const token =
  "eyJ0eXAiOiJ2YytzZC1qd3QiLCJhbGciOiJFUzI1NiIsImtpZCI6ImIxODZlYTBjMTkyNTc5MzA5N2JmMDFiOGEyODlhNDVmIiwidHJ1c3RfY2hhaW4iOlsiTkVoUmRFUnBZbmxIWTNNNVdsZFdUV1oyYVVobSAuLi4iLCJleUpoYkdjaU9pSlNVekkxTmlJc0ltdHBaQ0k2IC4uLiIsIklrSllkbVp5Ykc1b1FVMTFTRkl3TjJGcVZXMUIgLi4uIl19.eyJpc3MiOiJodHRwczovL2V4YW1wbGUuY29tL2lzc3VlciIsInN1YiI6Ik56YkxzWGg4dURDY2Q3bm9XWEZaQWZIa3hac1JHQzlYcy4uLiIsImp0aSI6InVybjp1dWlkOjZjNWMwYTQ5LWI1ODktNDMxZC1iYWU3LTIxOTEyMmE5ZWMyYyIsImlhdCI6MTU0MTQ5MzcyNCwiZXhwIjoxNTQxNDkzNzI0LCJzdGF0dXMiOiJodHRwczovL2V4YW1wbGUuY29tL3N0YXR1cyIsImNuZiI6eyJqd2siOnsia3R5IjoiUlNBIiwidXNlIjoic2lnIiwibiI6IjFUYS1zRSIsImUiOiJBUUFCIiwia2lkIjoiWWhORlMzWW5DOXRqaUNhaXZoV0xWVUozQXh3R0d6Xzk4dVJGYXFNRUVzIn19LCJ0eXBlIjoiUGVyc29uSWRlbnRpZmljYXRpb25EYXRhIiwidmVyaWZpZWRfY2xhaW1zIjp7InZlcmlmaWNhdGlvbiI6eyJfc2QiOlsiSnpZakg0c3ZsaUgwUjNQeUVNZmVadTZKdDY5dTVxZWhabzdGN0VQWWxTRSJdLCJ0cnVzdF9mcmFtZXdvcmsiOiJlaWRhcyIsImFzc3VyYW5jZV9sZXZlbCI6ImhpZ2gifSwiY2xhaW1zIjp7Il9zZCI6WyIwOXZLckpNT2x5VFdNMHNqcHVfcGRPQlZCUTJNMXkzS2hwSDUxNW5Ya3BZIiwiMnJzakdiYUMwa3k4bVQwcEpyUGlvV1RxMF9kYXcxc1g3NnBvVWxnQ3diSSIsIkVrTzhkaFcwZEhFSmJ2VUhsRV9WQ2V1Qzl1UkVMT2llTFpoaDdYYlVUdEEiLCJJbER6SUtlaVpkRHdwcXBLNlpmYnlwaEZ2ejVGZ25XYS1zTjZ3cVFYQ2l3IiwiUG9yRmJwS3VWdTZ4eW1KYWd2a0ZzRlhBYlJvYzJKR2xBVUEyQkE0bzdjSSIsIlRHZjRvTGJnd2Q1SlFhSHlLVlFaVTlVZEdFMHc1cnREc3JaemZVYW9tTG8iLCJqZHJURThZY2JZNEVpZnVnaWhpQWVfQlBla3hKUVpJQ2VpVVF3WTlRcXhJIiwianN1OXlWdWx3UVFsaEZsTV8zSmx6TWFTRnpnbGhRRzBEcGZheVF3TFVLNCJdfX0sIl9zZF9hbGciOiJzaGEtMjU2In0.8wwSHCd47wCgzRYXvvPTTRXGS-hk9V8jRzy7WSjRBTZxSHxJkGOSWwBVAA-kpJ-IvQS7699aLWxIMqAvr34sOA~WyIyR0xDNDJzS1F2ZUNmR2ZyeU5STjl3IiwgImdpdmVuX25hbWUiLCAiSm9obiJd~WyJlbHVWNU9nM2dTTklJOEVZbnN4QV9BIiwgImZhbWlseV9uYW1lIiwgIkRvZSJd~WyI2SWo3dE0tYTVpVlBHYm9TNXRtdlZBIiwgImVtYWlsIiwgImpvaG5kb2VAZXhhbXBsZS5jb20iXQ~WyJlSThaV205UW5LUHBOUGVOZW5IZGhRIiwgInBob25lX251bWJlciIsICIrMS0yMDItNTU1LTAxMDEiXQ~WyJBSngtMDk1VlBycFR0TjRRTU9xUk9BIiwgImJpcnRoZGF0ZSIsICIxOTQwLTAxLTAxIl0~WyJQYzMzSk0yTGNoY1VfbEhnZ3ZfdWZRIiwgImlzX292ZXJfMTgiLCB0cnVlXQ~WyJHMDJOU3JRZmpGWFE3SW8wOXN5YWpBIiwgImlzX292ZXJfMjEiLCB0cnVlXQ~WyJsa2x4RjVqTVlsR1RQVW92TU5JdkNBIiwgImlzX292ZXJfNjUiLCB0cnVlXQ~WyJRZ19PNjR6cUF4ZTQxMmExMDhpcm9BIiwgImFkZHJlc3MiLCB7InN0cmVldF9hZGRyZXNzIjogIjEyMyBNYWluIFN0IiwgImxvY2FsaXR5IjogIkFueXRvd24iLCAicmVnaW9uIjogIkFueXN0YXRlIiwgImNvdW50cnkiOiAiVVMifV0";

const unsigned =
  "eyJ0eXAiOiJ2YytzZC1qd3QiLCJhbGciOiJFUzI1NiIsImtpZCI6ImIxODZlYTBjMTkyNTc5MzA5N2JmMDFiOGEyODlhNDVmIiwidHJ1c3RfY2hhaW4iOlsiTkVoUmRFUnBZbmxIWTNNNVdsZFdUV1oyYVVobSAuLi4iLCJleUpoYkdjaU9pSlNVekkxTmlJc0ltdHBaQ0k2IC4uLiIsIklrSllkbVp5Ykc1b1FVMTFTRkl3TjJGcVZXMUIgLi4uIl19.eyJpc3MiOiJodHRwczovL2V4YW1wbGUuY29tL2lzc3VlciIsInN1YiI6Ik56YkxzWGg4dURDY2Q3bm9XWEZaQWZIa3hac1JHQzlYcy4uLiIsImp0aSI6InVybjp1dWlkOjZjNWMwYTQ5LWI1ODktNDMxZC1iYWU3LTIxOTEyMmE5ZWMyYyIsImlhdCI6MTU0MTQ5MzcyNCwiZXhwIjoxNTQxNDkzNzI0LCJzdGF0dXMiOiJodHRwczovL2V4YW1wbGUuY29tL3N0YXR1cyIsImNuZiI6eyJqd2siOnsia3R5IjoiUlNBIiwidXNlIjoic2lnIiwibiI6IjFUYS1zRSIsImUiOiJBUUFCIiwia2lkIjoiWWhORlMzWW5DOXRqaUNhaXZoV0xWVUozQXh3R0d6Xzk4dVJGYXFNRUVzIn19LCJ0eXBlIjoiUGVyc29uSWRlbnRpZmljYXRpb25EYXRhIiwidmVyaWZpZWRfY2xhaW1zIjp7InZlcmlmaWNhdGlvbiI6eyJfc2QiOlsiSnpZakg0c3ZsaUgwUjNQeUVNZmVadTZKdDY5dTVxZWhabzdGN0VQWWxTRSJdLCJ0cnVzdF9mcmFtZXdvcmsiOiJlaWRhcyIsImFzc3VyYW5jZV9sZXZlbCI6ImhpZ2gifSwiY2xhaW1zIjp7Il9zZCI6WyIwOXZLckpNT2x5VFdNMHNqcHVfcGRPQlZCUTJNMXkzS2hwSDUxNW5Ya3BZIiwiMnJzakdiYUMwa3k4bVQwcEpyUGlvV1RxMF9kYXcxc1g3NnBvVWxnQ3diSSIsIkVrTzhkaFcwZEhFSmJ2VUhsRV9WQ2V1Qzl1UkVMT2llTFpoaDdYYlVUdEEiLCJJbER6SUtlaVpkRHdwcXBLNlpmYnlwaEZ2ejVGZ25XYS1zTjZ3cVFYQ2l3IiwiUG9yRmJwS3VWdTZ4eW1KYWd2a0ZzRlhBYlJvYzJKR2xBVUEyQkE0bzdjSSIsIlRHZjRvTGJnd2Q1SlFhSHlLVlFaVTlVZEdFMHc1cnREc3JaemZVYW9tTG8iLCJqZHJURThZY2JZNEVpZnVnaWhpQWVfQlBla3hKUVpJQ2VpVVF3WTlRcXhJIiwianN1OXlWdWx3UVFsaEZsTV8zSmx6TWFTRnpnbGhRRzBEcGZheVF3TFVLNCJdfX0sIl9zZF9hbGciOiJzaGEtMjU2In0";

const signature =
  "8wwSHCd47wCgzRYXvvPTTRXGS-hk9V8jRzy7WSjRBTZxSHxJkGOSWwBVAA-kpJ-IvQS7699aLWxIMqAvr34sOA";

const signed = `${unsigned}.${signature}`;

const tokenizedDisclosures = [
  "WyIyR0xDNDJzS1F2ZUNmR2ZyeU5STjl3IiwgImdpdmVuX25hbWUiLCAiSm9obiJd",
  "WyJlbHVWNU9nM2dTTklJOEVZbnN4QV9BIiwgImZhbWlseV9uYW1lIiwgIkRvZSJd",
  "WyI2SWo3dE0tYTVpVlBHYm9TNXRtdlZBIiwgImVtYWlsIiwgImpvaG5kb2VAZXhhbXBsZS5jb20iXQ",
  "WyJlSThaV205UW5LUHBOUGVOZW5IZGhRIiwgInBob25lX251bWJlciIsICIrMS0yMDItNTU1LTAxMDEiXQ",
  "WyJBSngtMDk1VlBycFR0TjRRTU9xUk9BIiwgImJpcnRoZGF0ZSIsICIxOTQwLTAxLTAxIl0",
  "WyJQYzMzSk0yTGNoY1VfbEhnZ3ZfdWZRIiwgImlzX292ZXJfMTgiLCB0cnVlXQ",
  "WyJHMDJOU3JRZmpGWFE3SW8wOXN5YWpBIiwgImlzX292ZXJfMjEiLCB0cnVlXQ",
  "WyJsa2x4RjVqTVlsR1RQVW92TU5JdkNBIiwgImlzX292ZXJfNjUiLCB0cnVlXQ",
  "WyJRZ19PNjR6cUF4ZTQxMmExMDhpcm9BIiwgImFkZHJlc3MiLCB7InN0cmVldF9hZGRyZXNzIjogIjEyMyBNYWluIFN0IiwgImxvY2FsaXR5IjogIkFueXRvd24iLCAicmVnaW9uIjogIkFueXN0YXRlIiwgImNvdW50cnkiOiAiVVMifV0",
];

const sdJwt = {
  header: {
    typ: "vc+sd-jwt",
    alg: "ES256",
    kid: "b186ea0c1925793097bf01b8a289a45f",
    trust_chain: [
      "NEhRdERpYnlHY3M5WldWTWZ2aUhm ...",
      "eyJhbGciOiJSUzI1NiIsImtpZCI6 ...",
      "IkJYdmZybG5oQU11SFIwN2FqVW1B ...",
    ],
  },
  payload: {
    iss: "https://example.com/issuer",
    sub: "NzbLsXh8uDCcd7noWXFZAfHkxZsRGC9Xs...",
    jti: "urn:uuid:6c5c0a49-b589-431d-bae7-219122a9ec2c",
    iat: 1541493724,
    exp: 1541493724,
    status: "https://example.com/status",
    cnf: {
      jwk: {
        kty: "RSA",
        use: "sig",
        n: "1Ta-sE",
        e: "AQAB",
        kid: "YhNFS3YnC9tjiCaivhWLVUJ3AxwGGz_98uRFaqMEEs",
      },
    },
    type: "PersonIdentificationData",
    verified_claims: {
      verification: {
        _sd: ["JzYjH4svliH0R3PyEMfeZu6Jt69u5qehZo7F7EPYlSE"],
        trust_framework: "eidas",
        assurance_level: "high",
      },
      claims: {
        _sd: [
          "09vKrJMOlyTWM0sjpu_pdOBVBQ2M1y3KhpH515nXkpY",
          "2rsjGbaC0ky8mT0pJrPioWTq0_daw1sX76poUlgCwbI",
          "EkO8dhW0dHEJbvUHlE_VCeuC9uRELOieLZhh7XbUTtA",
          "IlDzIKeiZdDwpqpK6ZfbyphFvz5FgnWa-sN6wqQXCiw",
          "PorFbpKuVu6xymJagvkFsFXAbRoc2JGlAUA2BA4o7cI",
          "TGf4oLbgwd5JQaHyKVQZU9UdGE0w5rtDsrZzfUaomLo",
          "jdrTE8YcbY4EifugihiAe_BPekxJQZICeiUQwY9QqxI",
          "jsu9yVulwQQlhFlM_3JlzMaSFzglhQG0DpfayQwLUK4",
        ],
      },
    },
    _sd_alg: "sha-256",
  },
};

// In the very same order than tokenizedDisclosures
const disclosures = [
  ["2GLC42sKQveCfGfryNRN9w", "given_name", "John"],
  ["eluV5Og3gSNII8EYnsxA_A", "family_name", "Doe"],
  ["6Ij7tM-a5iVPGboS5tmvVA", "email", "johndoe@example.com"],
  ["eI8ZWm9QnKPpNPeNenHdhQ", "phone_number", "+1-202-555-0101"],
  ["AJx-095VPrpTtN4QMOqROA", "birthdate", "1940-01-01"],
  ["Pc33JM2LchcU_lHggv_ufQ", "is_over_18", true],
  ["G02NSrQfjFXQ7Io09syajA", "is_over_21", true],
  ["lklxF5jMYlGTPUovMNIvCA", "is_over_65", true],
  [
    "Qg_O64zqAxe412a108iroA",
    "address",
    {
      street_address: "123 Main St",
      locality: "Anytown",
      region: "Anystate",
      country: "US",
    },
  ],
];
it("Ensures example data correctness", () => {
  expect(
    JSON.parse(decodeBase64(encodeBase64(JSON.stringify(sdJwt.header))))
  ).toEqual(sdJwt.header);
  expect([signed, ...tokenizedDisclosures].join("~")).toBe(token);
});

describe("decode", () => {
  it("should decode a valid token", () => {
<<<<<<< HEAD
    // @ts-ignore because z.any() != z.AnyObject()
    const result = decode(token, z.any());
    expect(result).toEqual({
      sdJwt,
      disclosures: disclosures.map((decoded, i) => ({
        decoded,
        encoded: tokenizedDisclosures[i],
      })),
    });
=======
    const result = decode(token, SdJwt4VC);

    expect(result.sdJwt).toEqual(sdJwt);
    expect(result.disclosures.length).toBe(disclosures.length);
    expect(result.disclosures).toEqual(expect.arrayContaining(disclosures));
>>>>>>> b7a70e59
  });
});

// eslint-disable-next-line jest/no-disabled-tests
describe.skip("disclose", () => {
  it("should encode a valid sdjwt (one claim)", async () => {
    const result = await disclose(token, ["given_name"]);
    const expected = {
      token: `${signed}~WyIyR0xDNDJzS1F2ZUNmR2ZyeU5STjl3IiwgImdpdmVuX25hbWUiLCAiSm9obiJd`,
    };

    expect(result).toEqual(expected);
  });

  it("should encode a valid sdjwt (no claims)", async () => {
    const result = await disclose(token, []);
    const expected = { token: `${signed}`, paths: [] };

    expect(result).toEqual(expected);
  });

  it("should encode a valid sdjwt (multiple claims)", async () => {
    const result = await disclose(token, ["given_name", "email"]);
    const expected = {
      token: `${signed}~WyIyR0xDNDJzS1F2ZUNmR2ZyeU5STjl3IiwgImdpdmVuX25hbWUiLCAiSm9obiJd~WyI2SWo3dE0tYTVpVlBHYm9TNXRtdlZBIiwgImVtYWlsIiwgImpvaG5kb2VAZXhhbXBsZS5jb20iXQ`,
    };

    expect(result).toEqual(expected);
  });

<<<<<<< HEAD
  it("should fail on unknown claim", () => {
    const fn = disclose(token, ["unknown"]);

    expect(fn).rejects.toBe({});
=======
  it("should fail on unknown claim", async () => {
    const fn = async () => disclose(token, ["unknown"]);

    await expect(fn()).rejects.toEqual(expect.any(Error));
>>>>>>> b7a70e59
  });
});<|MERGE_RESOLUTION|>--- conflicted
+++ resolved
@@ -115,9 +115,7 @@
 
 describe("decode", () => {
   it("should decode a valid token", () => {
-<<<<<<< HEAD
-    // @ts-ignore because z.any() != z.AnyObject()
-    const result = decode(token, z.any());
+    const result = decode(token, SdJwt4VC);
     expect(result).toEqual({
       sdJwt,
       disclosures: disclosures.map((decoded, i) => ({
@@ -125,22 +123,15 @@
         encoded: tokenizedDisclosures[i],
       })),
     });
-=======
-    const result = decode(token, SdJwt4VC);
-
-    expect(result.sdJwt).toEqual(sdJwt);
-    expect(result.disclosures.length).toBe(disclosures.length);
-    expect(result.disclosures).toEqual(expect.arrayContaining(disclosures));
->>>>>>> b7a70e59
   });
 });
 
-// eslint-disable-next-line jest/no-disabled-tests
-describe.skip("disclose", () => {
+describe("disclose", () => {
   it("should encode a valid sdjwt (one claim)", async () => {
     const result = await disclose(token, ["given_name"]);
     const expected = {
       token: `${signed}~WyIyR0xDNDJzS1F2ZUNmR2ZyeU5STjl3IiwgImdpdmVuX25hbWUiLCAiSm9obiJd`,
+      paths: [{ claim: "given_name", path: "verified_claims.claims._sd[7]" }],
     };
 
     expect(result).toEqual(expected);
@@ -157,21 +148,24 @@
     const result = await disclose(token, ["given_name", "email"]);
     const expected = {
       token: `${signed}~WyIyR0xDNDJzS1F2ZUNmR2ZyeU5STjl3IiwgImdpdmVuX25hbWUiLCAiSm9obiJd~WyI2SWo3dE0tYTVpVlBHYm9TNXRtdlZBIiwgImVtYWlsIiwgImpvaG5kb2VAZXhhbXBsZS5jb20iXQ`,
+      paths: [
+        {
+          claim: "given_name",
+          path: "verified_claims.claims._sd[7]",
+        },
+        {
+          claim: "email",
+          path: "verified_claims.verification._sd[0]",
+        },
+      ],
     };
 
     expect(result).toEqual(expected);
   });
 
-<<<<<<< HEAD
-  it("should fail on unknown claim", () => {
-    const fn = disclose(token, ["unknown"]);
-
-    expect(fn).rejects.toBe({});
-=======
   it("should fail on unknown claim", async () => {
     const fn = async () => disclose(token, ["unknown"]);
 
     await expect(fn()).rejects.toEqual(expect.any(Error));
->>>>>>> b7a70e59
   });
 });
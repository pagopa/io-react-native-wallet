import { z } from "zod";

import {
  decode as decodeJwt,
  sha256ToBase64,
  SignJWT,
  verify as verifyJwt,
} from "@pagopa/io-react-native-jwt";
import { present } from "@sd-jwt/present";
import { digest } from "@sd-jwt/crypto-nodejs";
import { Base64 } from "js-base64";
import { Disclosure, type DisclosureWithEncoded, SdJwt4VC } from "./types";
import { type Presentation } from "../credential/presentation/types";
import type { JWK } from "../utils/jwk";
import { verifyDisclosure } from "./verifier";
import * as Errors from "./errors";

export * from "./utils";

const decodeDisclosure = (encoded: string): DisclosureWithEncoded => {
  const utf8String = Base64.decode(encoded); // Decode Base64 into UTF-8 string
  const decoded = Disclosure.parse(JSON.parse(utf8String));
  return { decoded, encoded };
};

/**
 * Decode a given SD-JWT with Disclosures to get the parsed SD-JWT object they define.
 * It ensures provided data is in a valid shape.
 *
 * It DOES NOT verify token signature nor check disclosures are correctly referenced by the SD-JWT.
 * Use {@link verify} instead
 *
 * @function
 * @param token The encoded token that represents a valid sd-jwt for verifiable credentials
 * @param customSchema (optional) Schema to use to parse the SD-JWT. Default: SdJwt4VC
 *
 * @returns The parsed SD-JWT token and the parsed disclosures
 *
 */
export const decode = <S extends z.ZodType<SdJwt4VC>>(
  token: string,
  customSchema?: S
): {
  sdJwt: z.infer<S>;
  disclosures: DisclosureWithEncoded[];
} => {
  // token are expected in the form "sd-jwt~disclosure0~disclosure1~...~disclosureN~"
  if (token.slice(-1) === "~") {
    token = token.slice(0, -1);
  }
  const [rawSdJwt = "", ...rawDisclosures] = token.split("~");

  // get the sd-jwt as object
  // validate it's a valid SD-JWT for Verifiable Credentials
  const decodedJwt = decodeJwt(rawSdJwt);

  // use a custom parsed if provided, otherwise use base SdJwt4VC
  const parser = customSchema || SdJwt4VC;

  const sdJwt = parser.parse({
    header: decodedJwt.protectedHeader,
    payload: decodedJwt.payload,
  });

  // get disclosures as list of triples
  // validate each triple
  // throw a validation error if at least one fails to parse
  const disclosures = rawDisclosures.map(decodeDisclosure);

  return { sdJwt, disclosures };
};

/**
 * Select disclosures from a given SD-JWT with Disclosures.
 * Claims relate with disclosures by their name.
 *
 * @function
 * @param token The encoded token that represents a valid sd-jwt for verifiable credentials
 * @param claims The list of claims to be disclosed
 *
 * @throws {ClaimsNotFoundBetweenDisclosures} When one or more claims does not relate to any discloure.
 * @throws {ClaimsNotFoundInToken} When one or more claims are not contained in the SD-JWT token.
 * @returns The encoded token with only the requested disclosures, along with the path each claim can be found on the SD-JWT token
 *
 */
export const disclose = async (
  token: string,
  claims: string[]
): Promise<{ token: string; paths: { claim: string; path: string }[] }> => {
  const [rawSdJwt, ...rawDisclosures] = token.split("~");
  const { sdJwt, disclosures } = decode(token, SdJwt4VC);

  // for each claim, return the path on which they are located in the SD-JWT token
  const paths = await Promise.all(
    claims.map(async (claim) => {
      const disclosure = disclosures.find(
        ({ decoded: [, name] }) => name === claim
      );

      // check every claim represents a known disclosure
      if (!disclosure) {
        throw new Errors.ClaimsNotFoundBetweenDisclosures(claim);
      }

      const hash = await sha256ToBase64(disclosure.encoded);

      // _sd is defined in verified_claims.claims and verified_claims.verification
      // we must look into both
      if (sdJwt.payload._sd.includes(hash)) {
        const index = sdJwt.payload._sd.indexOf(hash);
        return { claim, path: `verified_claims.claims._sd[${index}]` };
      }

      throw new Errors.ClaimsNotFoundInToken(claim);
    })
  );

  // The disclosures in the new SD-JWT aligned with version 1.0
  // include a trailing "~" character.
  // To avoid parsing errors, it is necessary to filter the array
  // to remove any empty strings
  const filteredDisclosures = rawDisclosures.filter(Boolean).filter((d) => {
    const {
      decoded: [, name],
    } = decodeDisclosure(d);
    return claims.includes(name);
  });

  // compose the final disclosed token
  const disclosedToken = [rawSdJwt, ...filteredDisclosures].join("~");

  return { token: disclosedToken, paths };
};

/**
 * Verify a given SD-JWT with Disclosures
 * Same as {@link decode} plus:
 *   - token signature verification
 *   - ensure disclosures are well-defined inside the SD-JWT
 *
 * @async @function
 *
 *
 * @param token The encoded token that represents a valid sd-jwt for verifiable credentials
 * @param publicKey The single public key or an array of public keys to validate the signature.
 * @param customSchema Schema to use to parse the SD-JWT
 *
 * @returns The parsed SD-JWT token and the parsed disclosures
 *
 */
export const verify = async <S extends z.ZodType<SdJwt4VC>>(
  token: string,
  publicKey: JWK | JWK[],
  customSchema?: S
): Promise<{ sdJwt: z.infer<S>; disclosures: Disclosure[] }> => {
  // get decoded data
  const [rawSdJwt = ""] = token.split("~");
  const decoded = decode(token, customSchema);

  //Check signature
  await verifyJwt(rawSdJwt, publicKey);

  //Check disclosures in sd-jwt
  const claims = [...decoded.sdJwt.payload._sd];

  await Promise.all(
    decoded.disclosures.map(
      async (disclosure) => await verifyDisclosure(disclosure, claims)
    )
  );

  return {
    sdJwt: decoded.sdJwt,
    disclosures: decoded.disclosures.map((d) => d.decoded),
  };
};

/**
 * Prepares a Verified Presentation (VP) token to be sent as part of an
 * authorization response in an OpenID 4 Verifiable Presentations flow.
 *
 * @param nonce - The nonce provided by the relying party.
 * @param client_id - The client identifier of the relying party.
 * @param presentation - An object containing the verifiable credential, the claims to disclose,
 *                       and the cryptographic context for signing.
 * @returns An object containing the signed VP token (`vp_token`).
 *
 * @remarks
 *  1. The `disclose()` function is used to produce a token with only the requested claims.
 *  2. A KB-JWT is then signed, including sd_hash and `nonce`.
 *  3. The `vp_token` is composed of the disclosed VP and the KB-JWT.
 */
export const prepareVpToken = async (
  nonce: string,
  client_id: string,
  [verifiableCredential, presentationFrame, cryptoContext]: Presentation
): Promise<{
  vp_token: string;
}> => {
  // Produce a VP token with only requested claims from the verifiable credential
<<<<<<< HEAD
  const requestedClaimNames = requestedClaims.map(({ name }) => name);
  const { token: vp } = await disclose(
    verifiableCredential,
    requestedClaimNames
  );
=======
  const vp = await present(verifiableCredential, presentationFrame, digest);
>>>>>>> 53563505

  // <Issuer-signed JWT>~<Disclosure 1>~<Disclosure N>~
  const sd_hash = await sha256ToBase64(vp);

  const kbJwt = await new SignJWT(cryptoContext)
    .setProtectedHeader({
      typ: "kb+jwt",
      alg: "ES256",
    })
    .setPayload({
      sd_hash,
      nonce: nonce,
    })
    .setAudience(client_id)
    .setIssuedAt()
    .sign();
  // <Issuer-signed JWT>~<Disclosure 1>~...~<Disclosure N>~<KB-JWT>
  const vp_token = [vp, kbJwt].join("");

  return { vp_token };
};

export { SdJwt4VC, Errors };<|MERGE_RESOLUTION|>--- conflicted
+++ resolved
@@ -198,15 +198,7 @@
   vp_token: string;
 }> => {
   // Produce a VP token with only requested claims from the verifiable credential
-<<<<<<< HEAD
-  const requestedClaimNames = requestedClaims.map(({ name }) => name);
-  const { token: vp } = await disclose(
-    verifiableCredential,
-    requestedClaimNames
-  );
-=======
   const vp = await present(verifiableCredential, presentationFrame, digest);
->>>>>>> 53563505
 
   // <Issuer-signed JWT>~<Disclosure 1>~<Disclosure N>~
   const sd_hash = await sha256ToBase64(vp);

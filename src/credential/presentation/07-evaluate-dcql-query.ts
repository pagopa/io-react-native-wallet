import { DcqlQuery, DcqlError, DcqlQueryResult } from "dcql";
import { isValiError } from "valibot";
<<<<<<< HEAD
import { b64utob64 } from "jsrsasign";
import { CBOR } from "@pagopa/io-react-native-iso18013";
import { decode } from "../../sd-jwt";
import { type Disclosure } from "../../sd-jwt/types";
import type { CredentialFormat, EvaluatedDisclosure } from "./types";
=======
import type { CryptoContext } from "@pagopa/io-react-native-jwt";
import type {
  CredentialFormat,
  EvaluatedDisclosure,
  RemotePresentation,
  PresentationFrame,
} from "./types";
>>>>>>> 54ac2db2
import { CredentialsNotFoundError, type NotFoundDetail } from "./errors";
import { LogLevel, Logger } from "../../utils/logging";
import {
  getPresentationFrameFromDcqlMatch,
  getClaimsFromDcqlMatch,
  mapCredentialsSdJwtToObj,
} from "./utils.sd-jwt";

/**
 * The purpose for the credential request by the RP.
 */
type CredentialPurpose = {
  required: boolean;
  description?: string;
};

type Credential4Dcql = [string /* keyTag */, string /* credential */];

export type EvaluateDcqlQuery = (
  query: DcqlQuery.Input,
<<<<<<< HEAD
  credentialsSdJwt: Credential4Dcql[],
  credentialsMdoc?: Credential4Dcql[]
) => Promise<
  ({
=======
  credentialsSdJwt: [CryptoContext, string /* credential */][],
  credentialsMdoc?: [CryptoContext, string /* credential */][]
) => Promise<
  ({
    id: string;
    credential: string;
    cryptoContext: CryptoContext;
    requiredDisclosures: EvaluatedDisclosure[];
    presentationFrame: PresentationFrame;
    purposes: CredentialPurpose[];
  } & CredentialFormat)[]
>;

export type PrepareRemotePresentations = (
  credentials: {
>>>>>>> 54ac2db2
    id: string;
    credential: string;
    keyTag: string;
    requiredDisclosures: EvaluatedDisclosure[];
    purposes: CredentialPurpose[];
  } & CredentialFormat)[]
>;

type DcqlMatchSuccess = Extract<
  DcqlQueryResult.CredentialMatch,
  { success: true }
>;

type DcqlMatchFailure = Extract<
  DcqlQueryResult.CredentialMatch,
  { success: false }
>;

/**
<<<<<<< HEAD
 * Convert a credential in SD-JWT format to an object with claims
 * for correct parsing by the `dcql` library.
 */
const mapCredentialSdJwtToObj = (credentials: Credential4Dcql[]) =>
  credentials.map((credential) => {
    const { sdJwt, disclosures } = decode(credential[1]);
    const credentialFormat = sdJwt.header.typ;

    return {
      original_credential: credential,
      vct: sdJwt.payload.vct,
      credential_format: credentialFormat,
      claims: disclosures.reduce(
        (acc, disclosure) => ({
          ...acc,
          [disclosure.decoded[1]]: disclosure.decoded,
        }),
        {} as Record<string, Disclosure>
      ),
    };
  });

/**
 * Convert a credential in Mdoc format to an object with claims
 * for correct parsing by the `dcql` library.
 */
const mapCredentialsMdocToObj = async (credentialsMdoc: Credential4Dcql[]) => {
  return await Promise.all(
    credentialsMdoc.map(async (credential) => {
      const issuerSigned = await CBOR.decodeIssuerSigned(
        b64utob64(credential[1])
      );

      const namespaces = Object.entries(issuerSigned.nameSpaces).reduce(
        (acc, [ns, nsClaims]) => {
          const flattenNsClaims = Object.entries(nsClaims).reduce(
            (ac, [, el]) => ({
              ...ac,
              [el.elementIdentifier]: el.elementValue,
            }),
            {} as Record<string, unknown>
          );

          return {
            ...acc,
            [ns]: flattenNsClaims,
          };
        },
        {} as Record<string, unknown>
      );

      return {
        original_credential: credential,
        credential_format: "mso_mdoc",
        doctype: issuerSigned.issuerAuth.payload.docType || "missing_doctype",
        namespaces,
      };
    })
  );
};

/**
=======
>>>>>>> 54ac2db2
 * Extract only successful matches from the DCQL query result.
 */
const getDcqlQueryMatches = (result: DcqlQueryResult) =>
  Object.entries(result.credential_matches).filter(
    ([, match]) => match.success === true
  ) as [string, DcqlMatchSuccess][];

/**
 * Extract only failed matches from the DCQL query result.
 */
const getDcqlQueryFailedMatches = (result: DcqlQueryResult) =>
  Object.entries(result.credential_matches).filter(
    ([, match]) => match.success === false
  ) as [string, DcqlMatchFailure][];

/**
 * Extract issues related to failed credentials
 */
const extractFailedCredentialsIssues = (
  queryResult: DcqlQueryResult
): NotFoundDetail[] => {
  return getDcqlQueryFailedMatches(queryResult).map(([id, match]) => {
    const issues = match.failed_credentials?.flatMap((c) => {
      if ("issues" in c.meta) {
        return Object.values(c.meta.issues).flat() as string[];
      }
      if (c.claims.failed_claim_sets) {
        return c.claims.failed_claim_sets.flatMap(
          (cs) => Object.values(cs.issues).flat() as string[]
        );
      }
      return [];
    });
    return { id, issues };
  });
};

export const evaluateDcqlQuery: EvaluateDcqlQuery = async (
  query,
  credentialsSdJwt,
  credentialsMdoc = []
) => {
<<<<<<< HEAD
  const credentials = [
    ...mapCredentialSdJwtToObj(credentialsSdJwt),
    ...(await mapCredentialsMdocToObj(credentialsMdoc)),
  ];

  // Build a dictionary <id>:<credential> to map DCQL matches with the raw credential
  const credentialsById = credentials.reduce(
    (acc, c) => ({
      ...acc,
      ["vct" in c ? c.vct : c.doctype]: c.original_credential,
    }),
    {} as Record<string, Credential4Dcql>
  );
=======
  const credentials = await mapCredentialsSdJwtToObj(credentialsSdJwt);
>>>>>>> 54ac2db2

  try {
    // Validate the query
    const parsedQuery = DcqlQuery.parse(query);
    DcqlQuery.validate(parsedQuery);

    const queryResult = DcqlQuery.query(parsedQuery, credentials);

    if (!queryResult.can_be_satisfied) {
      const issues = extractFailedCredentialsIssues(queryResult);
      for (const issue of issues) {
        Logger.log(
          LogLevel.ERROR,
          "Cannot satisfy DCQL: " + JSON.stringify(issue)
        );
      }
      throw new CredentialsNotFoundError(issues);
    }

    return getDcqlQueryMatches(queryResult).map(([id, match]) => {
      const purposes = queryResult.credential_sets
        ?.filter((set) => set.matching_options?.flat().includes(id))
        ?.map<CredentialPurpose>((credentialSet) => ({
          description: credentialSet.purpose?.toString(),
          required: Boolean(credentialSet.required),
        }));

<<<<<<< HEAD
      if (match.output.credential_format === "dc+sd-jwt") {
        const { vct, claims } = match.output;
        const [keyTag, credential] = credentialsById[vct]!;
=======
      const matchOutput = match.valid_credentials[0]?.meta.output;

      if (matchOutput?.credential_format === "dc+sd-jwt") {
        // Build an object vct:credentialJwt to map matched credentials to their JWT
        const credentialsSdJwtByVct = credentials.reduce(
          (acc, c, i) => ({ ...acc, [c.vct]: credentialsSdJwt[i]! }),
          {} as Record<string, [CryptoContext, string /* credential */]>
        );

        const { vct } = matchOutput;
        const [cryptoContext, credential] = credentialsSdJwtByVct[vct]!;
>>>>>>> 54ac2db2

        const requiredDisclosures = getClaimsFromDcqlMatch(match);
        const presentationFrame = getPresentationFrameFromDcqlMatch(
          match,
          parsedQuery
        );

        return {
          id,
          vct,
<<<<<<< HEAD
          keyTag,
          format: match.output.credential_format,
          credential,
          requiredDisclosures,
          // When it is a match but no credential_sets are found, the credential is required by default
          // See https://openid.net/specs/openid-4-verifiable-presentations-1_0.html#section-6.4.2
          purposes: purposes ?? [{ required: true }],
        };
      }

      if (match.output.credential_format === "mso_mdoc") {
        const { doctype, namespaces } = match.output;
        const [keyTag, credential] = credentialsById[doctype]!;

        const requiredDisclosures = Object.entries(namespaces).reduce(
          (acc, [ns, nsClaims]) => [
            ...acc,
            ...Object.entries(nsClaims).map(([claimName]) => ({
              namespace: ns,
              name: claimName,
              value: nsClaims[claimName],
            })),
          ],
          [] as EvaluatedDisclosure[]
        );

        return {
          id,
          keyTag,
          format: match.output.credential_format,
=======
          cryptoContext,
          format: matchOutput.credential_format,
>>>>>>> 54ac2db2
          credential,
          requiredDisclosures,
          presentationFrame,
          // When it is a match but no credential_sets are found, the credential is required by default
          // See https://openid.net/specs/openid-4-verifiable-presentations-1_0.html#section-6.4.2
          purposes: purposes ?? [{ required: true }],
          doctype,
        };
      }

      throw new Error(
        `Unsupported credential format: ${matchOutput?.credential_format}`
      );
    });
  } catch (error) {
    // Invalid DCQL query structure. Remap to `DcqlError` for consistency.
    if (isValiError(error)) {
      throw new DcqlError({
        message: "Failed to parse the provided DCQL query",
        code: "PARSE_ERROR",
        cause: error.issues,
      });
    }

    // Let other errors propagate so they can be caught with `err instanceof DcqlError`
    throw error;
  }
};<|MERGE_RESOLUTION|>--- conflicted
+++ resolved
@@ -1,12 +1,5 @@
 import { DcqlQuery, DcqlError, DcqlQueryResult } from "dcql";
 import { isValiError } from "valibot";
-<<<<<<< HEAD
-import { b64utob64 } from "jsrsasign";
-import { CBOR } from "@pagopa/io-react-native-iso18013";
-import { decode } from "../../sd-jwt";
-import { type Disclosure } from "../../sd-jwt/types";
-import type { CredentialFormat, EvaluatedDisclosure } from "./types";
-=======
 import type { CryptoContext } from "@pagopa/io-react-native-jwt";
 import type {
   CredentialFormat,
@@ -14,7 +7,6 @@
   RemotePresentation,
   PresentationFrame,
 } from "./types";
->>>>>>> 54ac2db2
 import { CredentialsNotFoundError, type NotFoundDetail } from "./errors";
 import { LogLevel, Logger } from "../../utils/logging";
 import {
@@ -35,36 +27,20 @@
 
 export type EvaluateDcqlQuery = (
   query: DcqlQuery.Input,
-<<<<<<< HEAD
   credentialsSdJwt: Credential4Dcql[],
   credentialsMdoc?: Credential4Dcql[]
 ) => Promise<
   ({
-=======
-  credentialsSdJwt: [CryptoContext, string /* credential */][],
-  credentialsMdoc?: [CryptoContext, string /* credential */][]
-) => Promise<
-  ({
     id: string;
     credential: string;
-    cryptoContext: CryptoContext;
+    // cryptoContext: CryptoContext;
+    keyTag: string;
     requiredDisclosures: EvaluatedDisclosure[];
     presentationFrame: PresentationFrame;
     purposes: CredentialPurpose[];
   } & CredentialFormat)[]
 >;
 
-export type PrepareRemotePresentations = (
-  credentials: {
->>>>>>> 54ac2db2
-    id: string;
-    credential: string;
-    keyTag: string;
-    requiredDisclosures: EvaluatedDisclosure[];
-    purposes: CredentialPurpose[];
-  } & CredentialFormat)[]
->;
-
 type DcqlMatchSuccess = Extract<
   DcqlQueryResult.CredentialMatch,
   { success: true }
@@ -74,30 +50,6 @@
   DcqlQueryResult.CredentialMatch,
   { success: false }
 >;
-
-/**
-<<<<<<< HEAD
- * Convert a credential in SD-JWT format to an object with claims
- * for correct parsing by the `dcql` library.
- */
-const mapCredentialSdJwtToObj = (credentials: Credential4Dcql[]) =>
-  credentials.map((credential) => {
-    const { sdJwt, disclosures } = decode(credential[1]);
-    const credentialFormat = sdJwt.header.typ;
-
-    return {
-      original_credential: credential,
-      vct: sdJwt.payload.vct,
-      credential_format: credentialFormat,
-      claims: disclosures.reduce(
-        (acc, disclosure) => ({
-          ...acc,
-          [disclosure.decoded[1]]: disclosure.decoded,
-        }),
-        {} as Record<string, Disclosure>
-      ),
-    };
-  });
 
 /**
  * Convert a credential in Mdoc format to an object with claims
@@ -139,8 +91,6 @@
 };
 
 /**
-=======
->>>>>>> 54ac2db2
  * Extract only successful matches from the DCQL query result.
  */
 const getDcqlQueryMatches = (result: DcqlQueryResult) =>
@@ -183,9 +133,8 @@
   credentialsSdJwt,
   credentialsMdoc = []
 ) => {
-<<<<<<< HEAD
   const credentials = [
-    ...mapCredentialSdJwtToObj(credentialsSdJwt),
+    ...(await mapCredentialsSdJwtToObj(credentialsSdJwt)),
     ...(await mapCredentialsMdocToObj(credentialsMdoc)),
   ];
 
@@ -197,9 +146,6 @@
     }),
     {} as Record<string, Credential4Dcql>
   );
-=======
-  const credentials = await mapCredentialsSdJwtToObj(credentialsSdJwt);
->>>>>>> 54ac2db2
 
   try {
     // Validate the query
@@ -227,23 +173,17 @@
           required: Boolean(credentialSet.required),
         }));
 
-<<<<<<< HEAD
-      if (match.output.credential_format === "dc+sd-jwt") {
-        const { vct, claims } = match.output;
-        const [keyTag, credential] = credentialsById[vct]!;
-=======
       const matchOutput = match.valid_credentials[0]?.meta.output;
 
       if (matchOutput?.credential_format === "dc+sd-jwt") {
         // Build an object vct:credentialJwt to map matched credentials to their JWT
         const credentialsSdJwtByVct = credentials.reduce(
           (acc, c, i) => ({ ...acc, [c.vct]: credentialsSdJwt[i]! }),
-          {} as Record<string, [CryptoContext, string /* credential */]>
+          {} as Record<string, [string /* keytag */, string /* credential */]>
         );
 
         const { vct } = matchOutput;
-        const [cryptoContext, credential] = credentialsSdJwtByVct[vct]!;
->>>>>>> 54ac2db2
+        const [keyTag, credential] = credentialsSdJwtByVct[vct]!;
 
         const requiredDisclosures = getClaimsFromDcqlMatch(match);
         const presentationFrame = getPresentationFrameFromDcqlMatch(
@@ -254,18 +194,18 @@
         return {
           id,
           vct,
-<<<<<<< HEAD
           keyTag,
-          format: match.output.credential_format,
+          format: matchOutput.credential_format,
           credential,
           requiredDisclosures,
+          presentationFrame,
           // When it is a match but no credential_sets are found, the credential is required by default
           // See https://openid.net/specs/openid-4-verifiable-presentations-1_0.html#section-6.4.2
           purposes: purposes ?? [{ required: true }],
         };
       }
 
-      if (match.output.credential_format === "mso_mdoc") {
+      /* if (match.output.credential_format === "mso_mdoc") {
         const { doctype, namespaces } = match.output;
         const [keyTag, credential] = credentialsById[doctype]!;
 
@@ -285,19 +225,14 @@
           id,
           keyTag,
           format: match.output.credential_format,
-=======
-          cryptoContext,
-          format: matchOutput.credential_format,
->>>>>>> 54ac2db2
           credential,
           requiredDisclosures,
-          presentationFrame,
           // When it is a match but no credential_sets are found, the credential is required by default
           // See https://openid.net/specs/openid-4-verifiable-presentations-1_0.html#section-6.4.2
           purposes: purposes ?? [{ required: true }],
           doctype,
         };
-      }
+      } */
 
       throw new Error(
         `Unsupported credential format: ${matchOutput?.credential_format}`

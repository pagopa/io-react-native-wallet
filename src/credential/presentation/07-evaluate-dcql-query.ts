import {
  DcqlQuery,
  DcqlError,
  DcqlCredentialSetError,
  DcqlQueryResult,
} from "dcql";
import { isValiError } from "valibot";
import { decode, prepareVpToken } from "../../sd-jwt";
import type { Disclosure } from "../../sd-jwt/types";
import { ValidationFailed } from "../../utils/errors";
import { createCryptoContextFor } from "../../utils/crypto";
import type { RemotePresentation } from "./types";

<<<<<<< HEAD
=======
/**
 * The purpose for the credential request by the RP.
 */
type CredentialPurpose = {
  required: boolean;
  description?: string;
};

>>>>>>> 8aa49adf
export type EvaluateDcqlQuery = (
  credentialsSdJwt: [string /* keyTag */, string /* credential */][],
  query: DcqlQuery.Input
) => {
  id: string;
  credential: string;
  keyTag: string;
  requiredDisclosures: Disclosure[];
<<<<<<< HEAD
  isOptional?: boolean;
=======
  purposes: CredentialPurpose[];
>>>>>>> 8aa49adf
}[];

export type PrepareRemotePresentations = (
  credentials: {
    id: string;
    credential: string;
    keyTag: string;
    requestedClaims: string[];
  }[],
  nonce: string,
  clientId: string
) => Promise<RemotePresentation[]>;

type DcqlMatchSuccess = Extract<
  DcqlQueryResult.CredentialMatch,
  { success: true }
>;

/**
 * Convert a credential in JWT format to an object with claims
 * for correct parsing by the `dcql` library.
 */
const mapCredentialToObject = (jwt: string) => {
  const { sdJwt, disclosures } = decode(jwt);
  const credentialFormat = sdJwt.header.typ;

  // TODO [SIW-2082]: support MDOC credentials
  if (credentialFormat !== "vc+sd-jwt") {
    throw new Error(`Unsupported credential format: ${credentialFormat}`);
  }

  return {
    vct: sdJwt.payload.vct,
    credential_format: credentialFormat,
    claims: disclosures.reduce(
      (acc, disclosure) => ({
        ...acc,
        [disclosure.decoded[1]]: disclosure.decoded,
      }),
      {} as Record<string, Disclosure>
    ),
  };
};

/**
 * Extract only successful matches from the DCQL query result.
 */
const getDcqlQueryMatches = (result: DcqlQueryResult) =>
  Object.entries(result.credential_matches).filter(
    ([, match]) => match.success === true
  ) as [string, DcqlMatchSuccess][];

export const evaluateDcqlQuery: EvaluateDcqlQuery = (
  credentialsSdJwt,
  query
) => {
  const credentials = credentialsSdJwt.map(([, credential]) =>
    mapCredentialToObject(credential)
  );

  try {
    // Validate the query
    const parsedQuery = DcqlQuery.parse(query);
    DcqlQuery.validate(parsedQuery);

    const queryResult = DcqlQuery.query(parsedQuery, credentials);

    if (!queryResult.canBeSatisfied) {
      throw new Error("No credential can satisfy the provided DCQL query");
    }
    // Build an object vct:credentialJwt to map matched credentials to their JWT
    const credentialsSdJwtByVct = credentials.reduce(
      (acc, c, i) => ({ ...acc, [c.vct]: credentialsSdJwt[i]! }),
      {} as Record<string, [string /* keyTag */, string /* credential */]>
    );

    return getDcqlQueryMatches(queryResult).map(([id, match]) => {
      if (match.output.credential_format !== "vc+sd-jwt") {
        throw new Error("Unsupported format"); // TODO [SIW-2082]: support MDOC credentials
      }
      const { vct, claims } = match.output;

      const purposes = queryResult.credential_sets
        ?.filter((set) => set.matching_options?.flat().includes(id))
        ?.map<CredentialPurpose>((credentialSet) => ({
          description: credentialSet.purpose?.toString(),
          required: Boolean(credentialSet.required),
        }));

      const [keyTag, credential] = credentialsSdJwtByVct[vct]!;
      const requiredDisclosures = Object.values(claims) as Disclosure[];
      return {
        id,
        keyTag,
        credential,
        requiredDisclosures,
        // When it is a match but no credential_sets are found, the credential is required by default
        // See https://openid.net/specs/openid-4-verifiable-presentations-1_0-24.html#section-6.3.1.2-2.1
        purposes: purposes ?? [{ required: true }],
      };
    });
  } catch (error) {
    // Invalid DCQL query structure
    if (isValiError(error)) {
      throw new ValidationFailed({
        message: "Invalid DCQL query",
        reason: error.issues.map((issue) => issue.message).join(", "),
      });
    }

    if (error instanceof DcqlError) {
      // TODO [SIW-2110]: handle invalid DQCL query or let the error propagate
    }
    if (error instanceof DcqlCredentialSetError) {
      // TODO [SIW-2110]: handle missing credentials or let the error propagate
    }
    throw error;
  }
};

export const prepareRemotePresentations: PrepareRemotePresentations = async (
  credentials,
  nonce,
  clientId
) => {
  return Promise.all(
    credentials.map(async (item) => {
      const { vp_token } = await prepareVpToken(nonce, clientId, [
        item.credential,
        item.requestedClaims,
        createCryptoContextFor(item.keyTag),
      ]);

      return {
        credentialId: item.id,
        requestedClaims: item.requestedClaims,
        vpToken: vp_token,
        format: "vc+sd-jwt",
      };
    })
  );
};<|MERGE_RESOLUTION|>--- conflicted
+++ resolved
@@ -11,8 +11,6 @@
 import { createCryptoContextFor } from "../../utils/crypto";
 import type { RemotePresentation } from "./types";
 
-<<<<<<< HEAD
-=======
 /**
  * The purpose for the credential request by the RP.
  */
@@ -21,7 +19,6 @@
   description?: string;
 };
 
->>>>>>> 8aa49adf
 export type EvaluateDcqlQuery = (
   credentialsSdJwt: [string /* keyTag */, string /* credential */][],
   query: DcqlQuery.Input
@@ -30,11 +27,7 @@
   credential: string;
   keyTag: string;
   requiredDisclosures: Disclosure[];
-<<<<<<< HEAD
-  isOptional?: boolean;
-=======
   purposes: CredentialPurpose[];
->>>>>>> 8aa49adf
 }[];
 
 export type PrepareRemotePresentations = (

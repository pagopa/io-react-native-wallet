--- conflicted
+++ resolved
@@ -1,20 +1,10 @@
 import { DcqlQuery, DcqlError, DcqlQueryResult } from "dcql";
 import { isValiError } from "valibot";
 import type { CryptoContext } from "@pagopa/io-react-native-jwt";
-<<<<<<< HEAD
-import { decode } from "../../sd-jwt";
-import { type Disclosure } from "../../sd-jwt/types";
-=======
->>>>>>> 53563505
 import type {
   CredentialFormat,
   EvaluatedDisclosure,
   RemotePresentation,
-<<<<<<< HEAD
-} from "./types";
-import { CredentialsNotFoundError, type NotFoundDetail } from "./errors";
-import { LogLevel, Logger } from "../../utils/logging";
-=======
   PresentationFrame,
 } from "./types";
 import { CredentialsNotFoundError, type NotFoundDetail } from "./errors";
@@ -24,7 +14,6 @@
   getClaimsFromDcqlMatch,
   mapCredentialsSdJwtToObj,
 } from "./utils.sd-jwt";
->>>>>>> 53563505
 
 /**
  * The purpose for the credential request by the RP.
@@ -38,15 +27,6 @@
   query: DcqlQuery.Input,
   credentialsSdJwt: [CryptoContext, string /* credential */][],
   credentialsMdoc?: [CryptoContext, string /* credential */][]
-<<<<<<< HEAD
-) => ({
-  id: string;
-  credential: string;
-  cryptoContext: CryptoContext;
-  requiredDisclosures: EvaluatedDisclosure[];
-  purposes: CredentialPurpose[];
-} & CredentialFormat)[];
-=======
 ) => Promise<
   ({
     id: string;
@@ -57,7 +37,6 @@
     purposes: CredentialPurpose[];
   } & CredentialFormat)[]
 >;
->>>>>>> 53563505
 
 export type PrepareRemotePresentations = (
   credentials: {
@@ -81,31 +60,6 @@
 >;
 
 /**
-<<<<<<< HEAD
- * Convert a credential in SD-JWT format to an object with claims
- * for correct parsing by the `dcql` library.
- */
-const mapCredentialSdJwtToObj = (credentials: [CryptoContext, string][]) =>
-  credentials.map(([, jwt]) => {
-    const { sdJwt, disclosures } = decode(jwt);
-    const credentialFormat = sdJwt.header.typ;
-
-    return {
-      vct: sdJwt.payload.vct,
-      credential_format: credentialFormat,
-      claims: disclosures.reduce(
-        (acc, disclosure) => ({
-          ...acc,
-          [disclosure.decoded[1]]: disclosure.decoded,
-        }),
-        {} as Record<string, Disclosure>
-      ),
-    };
-  });
-
-/**
-=======
->>>>>>> 53563505
  * Extract only successful matches from the DCQL query result.
  */
 const getDcqlQueryMatches = (result: DcqlQueryResult) =>
@@ -127,22 +81,6 @@
 const extractFailedCredentialsIssues = (
   queryResult: DcqlQueryResult
 ): NotFoundDetail[] => {
-<<<<<<< HEAD
-  return getDcqlQueryFailedMatches(queryResult).map(([id]) => {
-    const credential = originalQuery.credentials.find((c) => c.id === id);
-    if (credential?.format !== "dc+sd-jwt") {
-      throw new Error("Unsupported format"); // TODO [SIW-2082]: support MDOC credentials
-    }
-    return { id, vctValues: credential.meta?.vct_values };
-  });
-};
-
-export const evaluateDcqlQuery: EvaluateDcqlQuery = (
-  query,
-  credentialsSdJwt
-) => {
-  const credentials = mapCredentialSdJwtToObj(credentialsSdJwt);
-=======
   return getDcqlQueryFailedMatches(queryResult).map(([id, match]) => {
     const issues = match.failed_credentials?.flatMap((c) => {
       if ("issues" in c.meta) {
@@ -164,7 +102,6 @@
   credentialsSdJwt
 ) => {
   const credentials = await mapCredentialsSdJwtToObj(credentialsSdJwt);
->>>>>>> 53563505
 
   try {
     // Validate the query
@@ -173,18 +110,6 @@
 
     const queryResult = DcqlQuery.query(parsedQuery, credentials);
 
-<<<<<<< HEAD
-    if (!queryResult.canBeSatisfied) {
-      const missingCredentials = extractMissingCredentials(
-        queryResult,
-        parsedQuery
-      );
-      Logger.log(
-        LogLevel.ERROR,
-        "Missing credentials: " + JSON.stringify(missingCredentials)
-      );
-      throw new CredentialsNotFoundError(missingCredentials);
-=======
     if (!queryResult.can_be_satisfied) {
       const issues = extractFailedCredentialsIssues(queryResult);
       for (const issue of issues) {
@@ -194,7 +119,6 @@
         );
       }
       throw new CredentialsNotFoundError(issues);
->>>>>>> 53563505
     }
 
     return getDcqlQueryMatches(queryResult).map(([id, match]) => {
@@ -205,28 +129,15 @@
           required: Boolean(credentialSet.required),
         }));
 
-<<<<<<< HEAD
-      if (match.output.credential_format === "dc+sd-jwt") {
-=======
       const matchOutput = match.valid_credentials[0]?.meta.output;
 
       if (matchOutput?.credential_format === "dc+sd-jwt") {
->>>>>>> 53563505
         // Build an object vct:credentialJwt to map matched credentials to their JWT
         const credentialsSdJwtByVct = credentials.reduce(
           (acc, c, i) => ({ ...acc, [c.vct]: credentialsSdJwt[i]! }),
           {} as Record<string, [CryptoContext, string /* credential */]>
         );
 
-<<<<<<< HEAD
-        const { vct, claims } = match.output;
-        const [cryptoContext, credential] = credentialsSdJwtByVct[vct]!;
-
-        const requiredDisclosures = Object.values(claims).map((item) => {
-          const [_, name, value] = item as [string, string, string];
-          return { name, value };
-        }) as EvaluatedDisclosure[];
-=======
         const { vct } = matchOutput;
         const [cryptoContext, credential] = credentialsSdJwtByVct[vct]!;
 
@@ -235,22 +146,15 @@
           match,
           parsedQuery
         );
->>>>>>> 53563505
 
         return {
           id,
           vct,
           cryptoContext,
-<<<<<<< HEAD
-          format: match.output.credential_format,
-          credential,
-          requiredDisclosures,
-=======
           format: matchOutput.credential_format,
           credential,
           requiredDisclosures,
           presentationFrame,
->>>>>>> 53563505
           // When it is a match but no credential_sets are found, the credential is required by default
           // See https://openid.net/specs/openid-4-verifiable-presentations-1_0-24.html#section-6.3.1.2-2.1
           purposes: purposes ?? [{ required: true }],
@@ -258,11 +162,7 @@
       }
 
       throw new Error(
-<<<<<<< HEAD
-        `Unsupported credential format: ${match.output.credential_format}`
-=======
         `Unsupported credential format: ${matchOutput?.credential_format}`
->>>>>>> 53563505
       );
     });
   } catch (error) {

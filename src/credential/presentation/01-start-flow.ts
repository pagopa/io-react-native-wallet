--- conflicted
+++ resolved
@@ -32,11 +32,7 @@
 export const startFlowFromQR: StartFlow = (params) => {
   Logger.log(
     LogLevel.DEBUG,
-<<<<<<< HEAD
-    "Starting presentation flow with params: " + JSON.stringify(params)
-=======
     "Starting presentation flow with params: " + JSON.stringify(params, null, 2)
->>>>>>> 53563505
   );
 
   const result = PresentationParams.safeParse({

import type { CryptoContext } from "@pagopa/io-react-native-jwt";
import { UnixTime } from "../../sd-jwt/types";
import * as z from "zod";

/**
 * A pair that associate a tokenized Verified Credential with the claims presented or requested to present.
 */
export type Presentation = [
  /* verified credential token */ string,
  /* claims */ string[],
  /* the context for the key associated to the credential */ CryptoContext
];

/**
 * A object that associate the information needed to multiple remote presentation
 * Used with `presentation_definition`
 * @deprecated Use `RemotePresentation`
 */
export type LegacyRemotePresentation = {
  requestedClaims: string[];
  inputDescriptor: InputDescriptor;
  format: string;
  vpToken: string;
};

/**
 * A object that associate the information needed to multiple remote presentation
 * Used with DCQL queries
 */
export type RemotePresentation = {
  requestedClaims: string[];
  credentialId: string;
  format: string;
  vpToken: string;
};

const Fields = z.object({
  path: z.array(z.string().min(1)), // Array of JSONPath string expressions
  id: z.string().optional(), // Unique string ID
  purpose: z.string().optional(), // Purpose of the field
  name: z.string().optional(), // Human-friendly name
  filter: z.any().optional(), // JSON Schema descriptor for filtering
  optional: z.boolean().optional(), // Boolean indicating if the field is optional
  intent_to_retain: z.boolean().optional(), // Boolean indicating that the Verifier intends to retain the Claim's data being requested
});

// Define the Constraints Object Schema
const Constraints = z.object({
  fields: z.array(Fields).optional(), // Array of Field Objects
  limit_disclosure: z.enum(["required", "preferred"]).optional(), // Limit disclosure property
});

// Define the Input Descriptor Object Schema
export type InputDescriptor = z.infer<typeof InputDescriptor>;
export const InputDescriptor = z.object({
  id: z.string().min(1), // Mandatory unique string ID
  name: z.string().optional(), // Human-friendly name
  purpose: z.string().optional(), // Purpose of the schema
  format: z.record(z.string(), z.any()).optional(), // Object with Claim Format Designations
  constraints: Constraints, // Constraints Object (mandatory)
  group: z.string().optional(), // Match one of the grouping strings listed in the "from" values of a Submission Requirement Rule
});

const SubmissionRequirement = z.object({
  name: z.string().optional(),
  purpose: z.string().optional(),
  rule: z.string(), // "all": all group's rules must be present, or "pick": at least group's "count" rules must be present
  from: z.string().optional(), // MUST contain either a "from" or "from_nested" property
  from_nested: z
    .array(
      z.object({
        name: z.string().optional(),
        purpose: z.string().optional(),
        rule: z.string(),
        from: z.string(),
      })
    )
    .optional(),
  count: z.number().optional(),
  //"count", "min", and "max" may be present with a "pick" rule
});

export type PresentationDefinition = z.infer<typeof PresentationDefinition>;
export const PresentationDefinition = z.object({
  id: z.string(),
  name: z.string().optional(),
  purpose: z.string().optional(),
  input_descriptors: z.array(InputDescriptor),
  submission_requirements: z.array(SubmissionRequirement).optional(),
});

export type RequestObject = z.infer<typeof RequestObject>;
export const RequestObject = z.object({
  iss: z.string(),
  iat: UnixTime,
  exp: UnixTime,
  state: z.string(),
  nonce: z.string(),
  response_uri: z.string(),
  response_uri_method: z.string().optional(),
  response_type: z.literal("vp_token"),
  response_mode: z.literal("direct_post.jwt"),
  client_id: z.string(),
<<<<<<< HEAD
  dcql_query: z.record(z.string(), z.any()),
=======
  dcql_query: z.record(z.string(), z.any()).optional(), // Validation happens within the `dcql` library, no need to duplicate it here
  scope: z.string().optional(),
  presentation_definition: PresentationDefinition.optional(),
});

export type WalletMetadata = z.infer<typeof WalletMetadata>;
export const WalletMetadata = z.object({
  presentation_definition_uri_supported: z.boolean().optional(),
  client_id_schemes_supported: z.array(z.string()).optional(),
  request_object_signing_alg_values_supported: z.array(z.string()).optional(),
  vp_formats_supported: z.record(
    z.string(), // TODO [SIW-2110]: use explicit credential format?
    z.object({
      "sd-jwt_alg_values": z.array(z.string()).optional(), // alg_values_supported?
    })
  ),
  // TODO [SIW-2110]: include other metadata?
});

/**
 * Wallet capabilities that must be submitted to get the Request Object
 * via POST request when the `request_uri_method` is `post`.
 */
export type RequestObjectWalletCapabilities = z.infer<
  typeof RequestObjectWalletCapabilities
>;
export const RequestObjectWalletCapabilities = z.object({
  wallet_metadata: WalletMetadata,
  wallet_nonce: z.string().optional(),
});

/**
 * Authorization Response payload when using `presentation_definition`.
 * @deprecated Use `DirectAuthorizationBodyPayload`
 */
export type LegacyDirectAuthorizationBodyPayload = z.infer<
  typeof LegacyDirectAuthorizationBodyPayload
>;
/**
 * @deprecated Use `DirectAuthorizationBodyPayload`
 */
export const LegacyDirectAuthorizationBodyPayload = z.object({
  vp_token: z.union([z.string(), z.array(z.string())]).optional(),
  presentation_submission: z.record(z.string(), z.unknown()),
});

/**
 * Authorization Response payload when using DCQL queries.
 */
export type DirectAuthorizationBodyPayload = z.infer<
  typeof DirectAuthorizationBodyPayload
>;
export const DirectAuthorizationBodyPayload = z.object({
  vp_token: z.record(z.string(), z.string()),
>>>>>>> 11ce8c5c
});<|MERGE_RESOLUTION|>--- conflicted
+++ resolved
@@ -101,9 +101,6 @@
   response_type: z.literal("vp_token"),
   response_mode: z.literal("direct_post.jwt"),
   client_id: z.string(),
-<<<<<<< HEAD
-  dcql_query: z.record(z.string(), z.any()),
-=======
   dcql_query: z.record(z.string(), z.any()).optional(), // Validation happens within the `dcql` library, no need to duplicate it here
   scope: z.string().optional(),
   presentation_definition: PresentationDefinition.optional(),
@@ -158,5 +155,4 @@
 >;
 export const DirectAuthorizationBodyPayload = z.object({
   vp_token: z.record(z.string(), z.string()),
->>>>>>> 11ce8c5c
 });
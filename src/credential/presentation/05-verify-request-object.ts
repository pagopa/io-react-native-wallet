--- conflicted
+++ resolved
@@ -8,14 +8,9 @@
   requestObjectEncodedJwt: string,
   context: {
     clientId: string;
-<<<<<<< HEAD
-    // jwkKeys: Out<FetchJwks>["keys"];
-    rpConf: RelyingPartyEntityConfiguration["payload"]["metadata"];
-=======
     rpConf: RelyingPartyEntityConfiguration["payload"]["metadata"];
     rpSubject: string;
     state?: string;
->>>>>>> 8aa49adf
   }
 ) => Promise<{ requestObject: RequestObject }>;
 
@@ -48,16 +43,10 @@
 
   const requestObject = RequestObject.parse(requestObjectJwt.payload);
 
-<<<<<<< HEAD
-  if (
-    !((clientId === requestObject.client_id) /* && clientId === rpConf.sub */)
-  ) {
-=======
   const isClientIdMatch =
     clientId === requestObject.client_id && clientId === rpSubject;
 
   if (!isClientIdMatch) {
->>>>>>> 8aa49adf
     throw new UnverifiedEntityError(
       "Client ID does not match Request Object or Entity Configuration"
     );

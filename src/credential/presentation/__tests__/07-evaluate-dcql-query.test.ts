--- conflicted
+++ resolved
@@ -147,10 +147,7 @@
     const expected = [
       {
         id: "PID",
-<<<<<<< HEAD
-=======
-        vct: "PersonIdentificationData",
->>>>>>> ec486454
+        vct: "PersonIdentificationData",
         keyTag: pidKeyTag,
         credential: pidSdJwt,
         purposes: [{ required: true }],
@@ -162,10 +159,7 @@
       },
       {
         id: "DrivingLicense",
-<<<<<<< HEAD
-=======
         vct: "MDL",
->>>>>>> ec486454
         keyTag: mdlKeyTag,
         credential: mdlSdJwt,
         purposes: [{ required: true }],
@@ -409,10 +403,7 @@
     const expected = [
       {
         id: "PID",
-<<<<<<< HEAD
-=======
-        vct: "PersonIdentificationData",
->>>>>>> ec486454
+        vct: "PersonIdentificationData",
         keyTag: pidKeyTag,
         credential: pidSdJwt,
         purposes: [{ description: "Identification", required: true }],
@@ -424,10 +415,7 @@
       },
       {
         id: "MDL",
-<<<<<<< HEAD
-=======
         vct: "MDL",
->>>>>>> ec486454
         keyTag: mdlKeyTag,
         credential: mdlSdJwt,
         purposes: [

--- conflicted
+++ resolved
@@ -8,11 +8,7 @@
 
 export type StartUserAuthorization = (
   issuerConf: Out<EvaluateIssuerTrust>["issuerConf"],
-<<<<<<< HEAD
-  credentialTypes: string[],
-=======
   credentialIds: string[],
->>>>>>> e9370559
   context: {
     wiaCryptoContext: CryptoContext;
     walletInstanceAttestation: string;
@@ -30,11 +26,7 @@
  * Ensures that the credential type requested is supported by the issuer and contained in the
  * issuer configuration.
  * @param issuerConf The issuer configuration returned by {@link evaluateIssuerTrust}
-<<<<<<< HEAD
- * @param credentialType The type of the credential to be requested;
-=======
  * @param credentialId The credential configuration ID to be requested;
->>>>>>> e9370559
  * @returns The credential definition to be used in the request which includes the format and the type and its type
  */
 const selectCredentialDefinition = (
@@ -45,15 +37,9 @@
     issuerConf.openid_credential_issuer.credential_configurations_supported;
 
   const [result] = Object.keys(credential_configurations_supported)
-<<<<<<< HEAD
-    .filter((e) => e.includes(credentialType))
-    .map(() => ({
-      credential_configuration_id: credentialType,
-=======
     .filter((e) => e.includes(credentialId))
     .map(() => ({
       credential_configuration_id: credentialId,
->>>>>>> e9370559
       type: "openid_credential" as const,
     }));
 
@@ -71,35 +57,21 @@
  * Ensures that the response mode requested is supported by the issuer and contained in the issuer configuration.
  * When multiple credentials are provided, all of them must support the same response_mode.
  * @param issuerConf The issuer configuration
-<<<<<<< HEAD
- * @param credentialType The type of the credential(s) to be requested
-=======
  * @param credentialIds The credential configuration IDs to be requested
->>>>>>> e9370559
  * @returns The response mode to be used in the request, "query" for PersonIdentificationData and "form_post.jwt" for all other types.
  */
 const selectResponseMode = (
   issuerConf: Out<EvaluateIssuerTrust>["issuerConf"],
-<<<<<<< HEAD
-  credentialTypes: string[]
-=======
   credentialIds: string[]
->>>>>>> e9370559
 ): ResponseMode => {
   const responseModeSupported =
     issuerConf.oauth_authorization_server.response_modes_supported;
 
   const responseModeSet = new Set<ResponseMode>();
 
-<<<<<<< HEAD
-  for (const credentialType of credentialTypes) {
-    responseModeSet.add(
-      credentialType.match(/PersonIdentificationData/i)
-=======
   for (const credentialId of credentialIds) {
     responseModeSet.add(
       credentialId.match(/PersonIdentificationData/i)
->>>>>>> e9370559
         ? "query"
         : "form_post.jwt"
     );
@@ -108,11 +80,7 @@
   if (responseModeSet.size !== 1) {
     Logger.log(
       LogLevel.ERROR,
-<<<<<<< HEAD
-      `${credentialTypes} have incompatible response_mode: ${[...responseModeSet.values()]}`
-=======
       `${credentialIds} have incompatible response_mode: ${[...responseModeSet.values()]}`
->>>>>>> e9370559
     );
     throw new Error(
       "Requested credentials have incompatible response_mode and cannot be requested with the same PAR request"
@@ -123,11 +91,7 @@
 
   Logger.log(
     LogLevel.DEBUG,
-<<<<<<< HEAD
-    `Selected response mode ${responseMode} for credential type ${credentialTypes}`
-=======
     `Selected response mode ${responseMode} for credential IDs ${credentialIds}`
->>>>>>> e9370559
   );
 
   if (!responseModeSupported.includes(responseMode!)) {
@@ -135,11 +99,7 @@
       LogLevel.ERROR,
       `Requested response mode ${responseMode} is not supported by the issuer according to its configuration ${JSON.stringify(responseModeSupported)}`
     );
-<<<<<<< HEAD
-    throw new Error(`No response mode support the type '${credentialTypes}'`);
-=======
     throw new Error(`No response mode support for IDs '${credentialIds}'`);
->>>>>>> e9370559
   }
 
   return responseMode!;
@@ -161,22 +121,14 @@
  * to the Wallet Instance's Token Endpoint to obtain the Access Token, and the redirectUri of the Wallet Instance where the Authorization Response
  * should be delivered. The redirect is achived by using a custom URL scheme that the Wallet Instance is registered to handle.
  * @param issuerConf The issuer configuration
-<<<<<<< HEAD
- * @param credentialTypes The type of the credential(s) to be requested
-=======
  * @param credentialIds The credential configuration IDs to be requested
->>>>>>> e9370559
  * @param ctx The context object containing the Wallet Instance's cryptographic context, the Wallet Instance's attestation, the redirect URI and the fetch implementation
  * @returns The URI to which the end user should be redirected to start the authentication flow, along with the client id, the code verifier and the credential definition(s)
  */
 
 export const startUserAuthorization: StartUserAuthorization = async (
   issuerConf,
-<<<<<<< HEAD
-  credentialTypes,
-=======
   credentialIds,
->>>>>>> e9370559
   ctx
 ) => {
   const {
@@ -199,17 +151,10 @@
   const parEndpoint =
     issuerConf.oauth_authorization_server.pushed_authorization_request_endpoint;
   const aud = issuerConf.openid_credential_issuer.credential_issuer;
-<<<<<<< HEAD
-  const credentialDefinition = credentialTypes.map((c) =>
-    selectCredentialDefinition(issuerConf, c)
-  );
-  const responseMode = selectResponseMode(issuerConf, credentialTypes);
-=======
   const credentialDefinition = credentialIds.map((c) =>
     selectCredentialDefinition(issuerConf, c)
   );
   const responseMode = selectResponseMode(issuerConf, credentialIds);
->>>>>>> e9370559
   const getPar = makeParRequest({ wiaCryptoContext, appFetch });
   const issuerRequestUri = await getPar(
     parEndpoint,

import type { CryptoContext } from "@pagopa/io-react-native-jwt";
import type { Out } from "../../utils/misc";
import type { EvaluateIssuerTrust } from "./02-evaluate-issuer-trust";
import { IoWalletError } from "../../utils/errors";
import { SdJwt4VC } from "../../sd-jwt/types";
import { verify as verifySdJwt } from "../../sd-jwt";
import { getValueFromDisclosures } from "../../sd-jwt/converters";
import type { JWK } from "../../utils/jwk";
import type { ObtainCredential } from "./06-obtain-credential";
import { LogLevel, Logger } from "../../utils/logging";

export type VerifyAndParseCredential = (
  issuerConf: Out<EvaluateIssuerTrust>["issuerConf"],
  credential: Out<ObtainCredential>["credential"],
  format: Out<ObtainCredential>["format"],
  context: {
    credentialCryptoContext: CryptoContext;
    /**
     * Do not throw an error when an attribute is not found within disclosures.
     */
    ignoreMissingAttributes?: boolean;
    /**
     * Include attributes that are not explicitly mapped in the issuer configuration.
     */
    includeUndefinedAttributes?: boolean;
  }
) => Promise<{
  parsedCredential: ParsedCredential;
  expiration: Date;
  issuedAt: Date | undefined;
}>;

// The credential as a collection of attributes in plain value
type ParsedCredential = Record<
  /** Attribute key */
  string,
  {
    /** Human-readable name of the attribute */
    name:
      | /* if i18n is provided */ Record<
          string /* locale */,
          string /* value */
        >
      | /* if no i18n is provided */ string
      | undefined; // Add undefined as a possible value for the name property
    /** The actual value of the attribute */
    value: unknown;
  }
>;

// handy alias
type DecodedSdJwtCredential = Out<typeof verifySdJwt> & {
  sdJwt: SdJwt4VC;
};

const parseCredentialSdJwt = (
  // the list of supported credentials, as defined in the issuer configuration
  credentials_supported: Out<EvaluateIssuerTrust>["issuerConf"]["openid_credential_issuer"]["credential_configurations_supported"],
  { sdJwt, disclosures }: DecodedSdJwtCredential,
  ignoreMissingAttributes: boolean = false,
  includeUndefinedAttributes: boolean = false
): ParsedCredential => {
  const credentialSubject = credentials_supported[sdJwt.payload.vct];

  if (!credentialSubject) {
    Logger.log(
      LogLevel.ERROR,
      `Credential type not supported by the issuer: ${sdJwt.payload.vct}`
    );
    throw new IoWalletError("Credential type not supported by the issuer");
  }

  if (credentialSubject.format !== sdJwt.header.typ) {
    Logger.log(
      LogLevel.ERROR,
      `Received credential is of an unknwown type. Expected one of [${credentialSubject.format}], received '${sdJwt.header.typ}'`
    );
    throw new IoWalletError(
      `Received credential is of an unknwown type. Expected one of [${credentialSubject.format}], received '${sdJwt.header.typ}', `
    );
  }

  // transfrom a record { key: value } in an iterable of pairs [key, value]
  if (!credentialSubject.claims) {
    Logger.log(LogLevel.ERROR, "Missing claims in the credential subject");
    throw new IoWalletError("Missing claims in the credential subject"); // TODO [SIW-1268]: should not be optional
  }
  const attrDefinitions = credentialSubject.claims;

  // the key of the attribute defintion must match the disclosure's name
  const attrsNotInDisclosures = attrDefinitions.filter(
    (definition) => !disclosures.some(([, name]) => name === definition.path[0]) // Ignore nested paths for now, see https://openid.net/specs/openid-4-verifiable-credential-issuance-1_0-15.html#name-claims-path-pointer
  );
  if (attrsNotInDisclosures.length > 0) {
    const missing = attrsNotInDisclosures.map((_) => _.path[0]).join(", ");
    const received = disclosures.map((_) => _[1 /* name */]).join(", ");
    if (!ignoreMissingAttributes) {
      Logger.log(
        LogLevel.ERROR,
        `Some attributes are missing in the credential. Missing: [${missing}], received: [${received}]`
      );
      throw new IoWalletError(
        `Some attributes are missing in the credential. Missing: [${missing}], received: [${received}]`
      );
    }
  }

  // attributes that are defined in the issuer configuration
  // and are present in the disclosure set
  const definedValues = Object.fromEntries(
    attrDefinitions
      // retrieve the value from the disclosure set
      .map(
        ({ path, ...definition }) =>
          [
            path[0],
            {
              ...definition,
              value: disclosures.find(
                (_) => _[1 /* name */] === path[0]
              )?.[2 /* value */],
            },
          ] as const
      )
      // add a human readable attribute name, with i18n, in the form { locale: name }
      // example: { "it-IT": "Nome", "en-EN": "Name", "es-ES": "Nombre" }
      .map(
        ([attrKey, { display, ...definition }]) =>
          [
            attrKey,
            {
              ...definition,
              name: display.reduce(
                (names, { locale, name }) => ({ ...names, [locale]: name }),
                {} as Record<string, string>
              ),
            },
          ] as const
      )
  );

  if (includeUndefinedAttributes) {
    // attributes that are in the disclosure set
    // but are not defined in the issuer configuration
    const undefinedValues = Object.fromEntries(
      disclosures
        .filter((_) => !Object.keys(definedValues).includes(_[1]))
        .map(([, key, value]) => [key, { value, name: key }])
    );
    return {
      ...definedValues,
      ...undefinedValues,
    };
  }

  return definedValues;
};

/**
 * Given a credential, verify it's in the supported format
 * and the credential is correctly signed
 * and it's bound to the given key
 *
 * @param rawCredential The received credential
 * @param issuerKeys The set of public keys of the issuer,
 * which will be used to verify the signature
 * @param holderBindingContext The access to the holder's key
 *
 * @throws If the signature verification fails
 * @throws If the credential is not in the SdJwt4VC format
 * @throws If the holder binding is not properly configured
 *
 */
async function verifyCredentialSdJwt(
  rawCredential: string,
  issuerKeys: JWK[],
  holderBindingContext: CryptoContext
): Promise<DecodedSdJwtCredential> {
  const [decodedCredential, holderBindingKey] =
    // parallel for optimization
    await Promise.all([
      verifySdJwt(rawCredential, issuerKeys, SdJwt4VC),
      holderBindingContext.getPublicKey(),
    ]);

  const { cnf } = decodedCredential.sdJwt.payload;

  if (!cnf.jwk.kid || cnf.jwk.kid !== holderBindingKey.kid) {
    Logger.log(
      LogLevel.ERROR,
      `Failed to verify holder binding, expected kid: ${holderBindingKey.kid}, got: ${decodedCredential.sdJwt.payload.cnf.jwk.kid}`
    );
    throw new IoWalletError(
      `Failed to verify holder binding, expected kid: ${holderBindingKey.kid}, got: ${decodedCredential.sdJwt.payload.cnf.jwk.kid}`
    );
  }

  return decodedCredential;
}

// utility type that specialize VerifyAndParseCredential for given format
type WithFormat<Format extends Parameters<VerifyAndParseCredential>[2]> = (
  _0: Parameters<VerifyAndParseCredential>[0],
  _1: Parameters<VerifyAndParseCredential>[1],
  _2: Format,
  _3: Parameters<VerifyAndParseCredential>[3]
) => ReturnType<VerifyAndParseCredential>;

const verifyAndParseCredentialSdJwt: WithFormat<"dc+sd-jwt"> = async (
  issuerConf,
  credential,
  _,
  {
    credentialCryptoContext,
    ignoreMissingAttributes,
    includeUndefinedAttributes,
  }
) => {
  const decoded = await verifyCredentialSdJwt(
    credential,
    issuerConf.openid_credential_issuer.jwks.keys,
    credentialCryptoContext
  );

  Logger.log(LogLevel.DEBUG, `Decoded credential {$decoded}`);

  const parsedCredential = parseCredentialSdJwt(
    issuerConf.openid_credential_issuer.credential_configurations_supported,
    decoded,
    ignoreMissingAttributes,
    includeUndefinedAttributes
  );
  const maybeIssuedAt = getValueFromDisclosures(decoded.disclosures, "iat");

  Logger.log(LogLevel.DEBUG, `Parsed credential {$parsedCredential}`);
  Logger.log(LogLevel.DEBUG, `Issued at {$maybeIssuedAt}`);

  return {
    parsedCredential,
    expiration: new Date(decoded.sdJwt.payload.exp * 1000),
    issuedAt:
      typeof maybeIssuedAt === "number"
        ? new Date(maybeIssuedAt * 1000)
        : undefined,
  };
};

/**
 * Verify and parse an encoded credential.
 * @param issuerConf The Issuer configuration returned by {@link evaluateIssuerTrust}
 * @param credential The encoded credential returned by {@link obtainCredential}
 * @param format The format of the credentual returned by {@link obtainCredential}
 * @param context.credentialCryptoContext The crypto context used to obtain the credential in {@link obtainCredential}
 * @param context.ignoreMissingAttributes Skip error when attributes declared in the issuer configuration are not found within disclosures
 * @param context.includeUndefinedAttributes Include attributes not explicitly declared in the issuer configuration
 * @returns A parsed credential with attributes in plain value, the expiration and issuance date of the credential
 * @throws {IoWalletError} If the credential signature is not verified with the Issuer key set
 * @throws {IoWalletError} If the credential is not bound to the provided user key
 * @throws {IoWalletError} If the credential data fail to parse
 */
export const verifyAndParseCredential: VerifyAndParseCredential = async (
  issuerConf,
  credential,
  format,
  context
) => {
<<<<<<< HEAD
  if (format === "dc+sd-jwt") {
=======
  if (format === "vc+sd-jwt") {
    Logger.log(LogLevel.DEBUG, "Parsing credential in vc+sd-jwt format");
>>>>>>> fb9e5f1c
    return verifyAndParseCredentialSdJwt(
      issuerConf,
      credential,
      format,
      context
    );
  }

  Logger.log(LogLevel.ERROR, `Unsupported credential format: ${format}`);
  throw new IoWalletError(`Unsupported credential format: ${format}`);
};<|MERGE_RESOLUTION|>--- conflicted
+++ resolved
@@ -264,12 +264,8 @@
   format,
   context
 ) => {
-<<<<<<< HEAD
   if (format === "dc+sd-jwt") {
-=======
-  if (format === "vc+sd-jwt") {
     Logger.log(LogLevel.DEBUG, "Parsing credential in vc+sd-jwt format");
->>>>>>> fb9e5f1c
     return verifyAndParseCredentialSdJwt(
       issuerConf,
       credential,

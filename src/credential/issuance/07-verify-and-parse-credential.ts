import type { CryptoContext } from "@pagopa/io-react-native-jwt";
import type { Out } from "../../utils/misc";
import type { EvaluateIssuerTrust } from "./02-evaluate-issuer-trust";
import { IoWalletError } from "../../utils/errors";
import { SdJwt4VC } from "../../sd-jwt/types";
import { verify as verifySdJwt } from "../../sd-jwt";
import { getValueFromDisclosures } from "../../sd-jwt/converters";
import type { JWK } from "../../utils/jwk";
import type { ObtainCredential } from "./06-obtain-credential";

export type VerifyAndParseCredential = (
  issuerConf: Out<EvaluateIssuerTrust>["issuerConf"],
  credential: Out<ObtainCredential>["credential"],
  format: Out<ObtainCredential>["format"],
  context: {
    credentialCryptoContext: CryptoContext;
    /**
     * Do not throw an error when an attribute is not found within disclosures.
     */
    ignoreMissingAttributes?: boolean;
    /**
     * Include attributes that are not explicitly mapped in the issuer configuration.
     */
    includeUndefinedAttributes?: boolean;
  }
) => Promise<{
  parsedCredential: ParsedCredential;
  expiration: Date;
  issuedAt: Date;
}>;

// The credential as a collection of attributes in plain value
type ParsedCredential = Record<
  /** Attribute key */
  string,
  {
    /** Human-readable name of the attribute */
    name:
      | /* if i18n is provided */ Record<
          string /* locale */,
          string /* value */
        >
      | /* if no i18n is provided */ string
      | undefined; // Add undefined as a possible value for the name property
    /** The actual value of the attribute */
    value: unknown;
  }
>;

// handy alias
type DecodedSdJwtCredential = Out<typeof verifySdJwt> & {
  sdJwt: SdJwt4VC;
};

const parseCredentialSdJwt = (
  // the list of supported credentials, as defined in the issuer configuration
  credentials_supported: Out<EvaluateIssuerTrust>["issuerConf"]["openid_credential_issuer"]["credential_configurations_supported"],
  { sdJwt, disclosures }: DecodedSdJwtCredential,
  ignoreMissingAttributes: boolean = false,
  includeUndefinedAttributes: boolean = false
): ParsedCredential => {
  const credentialSubject = credentials_supported[sdJwt.payload.vct];

  if (!credentialSubject) {
    throw new IoWalletError("Credential type not supported by the issuer");
  }

  if (credentialSubject.format !== sdJwt.header.typ) {
    throw new IoWalletError(
      `Received credential is of an unknwown type. Expected one of [${credentialSubject.format}], received '${sdJwt.header.typ}', `
    );
  }

  // transfrom a record { key: value } in an iterable of pairs [key, value]
  if (!credentialSubject.claims) {
    throw new IoWalletError("Missing claims in the credential subject"); // TODO [SIW-1268]: should not be optional
  }
  const attrDefinitions = Object.entries(credentialSubject.claims);

  // the key of the attribute defintion must match the disclosure's name
  const attrsNotInDisclosures = attrDefinitions.filter(
    ([attrKey]) => !disclosures.some(([, name]) => name === attrKey)
  );
  if (attrsNotInDisclosures.length > 0) {
    const missing = attrsNotInDisclosures.map((_) => _[0 /* key */]).join(", ");
    const received = disclosures.map((_) => _[1 /* name */]).join(", ");
    if (!ignoreMissingAttributes) {
      throw new IoWalletError(
        `Some attributes are missing in the credential. Missing: [${missing}], received: [${received}]`
      );
    }
  }

  // attributes that are defined in the issuer configuration
  // and are present in the disclosure set
  const definedValues = Object.fromEntries(
    attrDefinitions
      // retrieve the value from the disclosure set
      .map(
        ([attrKey, definition]) =>
          [
            attrKey,
            {
              ...definition,
              value: disclosures.find(
                (_) => _[1 /* name */] === attrKey
              )?.[2 /* value */],
            },
          ] as const
      )
      // add a human readable attribute name, with i18n, in the form { locale: name }
      // example: { "it-IT": "Nome", "en-EN": "Name", "es-ES": "Nombre" }
      .map(
        ([attrKey, { display, ...definition }]) =>
          [
            attrKey,
            {
              ...definition,
              name: display.reduce(
                (names, { locale, name }) => ({ ...names, [locale]: name }),
                {} as Record<string, string>
              ),
            },
          ] as const
      )
  );

  if (includeUndefinedAttributes) {
    // attributes that are in the disclosure set
    // but are not defined in the issuer configuration
    const undefinedValues = Object.fromEntries(
      disclosures
        .filter((_) => !Object.keys(definedValues).includes(_[1]))
        .map(([, key, value]) => [key, { value, name: key }])
    );
    return {
      ...definedValues,
      ...undefinedValues,
    };
  }

  return definedValues;
};

/**
 * Given a credential, verify it's in the supported format
 * and the credential is correctly signed
 * and it's bound to the given key
 *
 * @param rawCredential The received credential
 * @param issuerKeys The set of public keys of the issuer,
 * which will be used to verify the signature
 * @param holderBindingContext The access to the holder's key
 *
 * @throws If the signature verification fails
 * @throws If the credential is not in the SdJwt4VC format
 * @throws If the holder binding is not properly configured
 *
 */
async function verifyCredentialSdJwt(
  rawCredential: string,
  issuerKeys: JWK[],
  holderBindingContext: CryptoContext
): Promise<DecodedSdJwtCredential> {
  const [decodedCredential, holderBindingKey] =
    // parallel for optimization
    await Promise.all([
      verifySdJwt(rawCredential, issuerKeys, SdJwt4VC),
      holderBindingContext.getPublicKey(),
    ]);

  const { cnf } = decodedCredential.sdJwt.payload;

  if (!cnf.jwk.kid || cnf.jwk.kid !== holderBindingKey.kid) {
    throw new IoWalletError(
      `Failed to verify holder binding, expected kid: ${holderBindingKey.kid}, got: ${decodedCredential.sdJwt.payload.cnf.jwk.kid}`
    );
  }

  return decodedCredential;
}

// utility type that specialize VerifyAndParseCredential for given format
type WithFormat<Format extends Parameters<VerifyAndParseCredential>[2]> = (
  _0: Parameters<VerifyAndParseCredential>[0],
  _1: Parameters<VerifyAndParseCredential>[1],
  _2: Format,
  _3: Parameters<VerifyAndParseCredential>[3]
) => ReturnType<VerifyAndParseCredential>;

const verifyAndParseCredentialSdJwt: WithFormat<"vc+sd-jwt"> = async (
  issuerConf,
  credential,
  _,
  {
    credentialCryptoContext,
    ignoreMissingAttributes,
    includeUndefinedAttributes,
  }
) => {
  const decoded = await verifyCredentialSdJwt(
    credential,
    issuerConf.openid_credential_issuer.jwks.keys,
    credentialCryptoContext
  );

  const parsedCredential = parseCredentialSdJwt(
    issuerConf.openid_credential_issuer.credential_configurations_supported,
    decoded,
    ignoreMissingAttributes,
    includeUndefinedAttributes
  );

  return {
    parsedCredential,
    expiration: new Date(decoded.sdJwt.payload.exp * 1000),
    issuedAt: new Date(
      getValueFromDisclosures(decoded.disclosures, "iat") * 1000
    ),
  };
};

/**
 * Verify and parse an encoded credential.
 * @param issuerConf The Issuer configuration returned by {@link evaluateIssuerTrust}
 * @param credential The encoded credential returned by {@link obtainCredential}
 * @param format The format of the credentual returned by {@link obtainCredential}
 * @param context.credentialCryptoContext The crypto context used to obtain the credential in {@link obtainCredential}
<<<<<<< HEAD
 * @returns A parsed credential with attributes in plain value, the expiration and issuance date of the credential
=======
 * @param context.ignoreMissingAttributes Skip error when attributes declared in the issuer configuration are not found within disclosures
 * @param context.includeUndefinedAttributes Include attributes not explicitly declared in the issuer configuration
 * @returns A parsed credential with attributes in plain value
>>>>>>> 24a346e6
 * @throws {IoWalletError} If the credential signature is not verified with the Issuer key set
 * @throws {IoWalletError} If the credential is not bound to the provided user key
 * @throws {IoWalletError} If the credential data fail to parse
 */
export const verifyAndParseCredential: VerifyAndParseCredential = async (
  issuerConf,
  credential,
  format,
  context
) => {
  if (format === "vc+sd-jwt") {
    return verifyAndParseCredentialSdJwt(
      issuerConf,
      credential,
      format,
      context
    );
  }

  throw new IoWalletError(`Unsupported credential format: ${format}`);
};<|MERGE_RESOLUTION|>--- conflicted
+++ resolved
@@ -226,13 +226,9 @@
  * @param credential The encoded credential returned by {@link obtainCredential}
  * @param format The format of the credentual returned by {@link obtainCredential}
  * @param context.credentialCryptoContext The crypto context used to obtain the credential in {@link obtainCredential}
-<<<<<<< HEAD
- * @returns A parsed credential with attributes in plain value, the expiration and issuance date of the credential
-=======
  * @param context.ignoreMissingAttributes Skip error when attributes declared in the issuer configuration are not found within disclosures
  * @param context.includeUndefinedAttributes Include attributes not explicitly declared in the issuer configuration
- * @returns A parsed credential with attributes in plain value
->>>>>>> 24a346e6
+ * @returns A parsed credential with attributes in plain value, the expiration and issuance date of the credential
  * @throws {IoWalletError} If the credential signature is not verified with the Issuer key set
  * @throws {IoWalletError} If the credential is not bound to the provided user key
  * @throws {IoWalletError} If the credential data fail to parse

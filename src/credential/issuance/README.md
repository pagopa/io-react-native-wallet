# Credential Issuance

This flow is used to obtain a credential from a credential issuer. Each step in the flow is imported from the related file which is named with a sequential number.

There's a fork in the flow which is based on the type of the credential that is being requested. If the credential is an eID, the flow takes a different path than if it is not an eID.
This is due to the fact that eID credentials require a different authorization flow than other credentials, which is accomplished by a strong authentication method like SPID or CIE.
Credentials instead require a simpler authorization flow and they require other credentials to be presented in order to be issued.

The supported credentials are defined in the entity configuration of the issuer which is evaluted and parsed in the `evaluateIssuerTrust` step. Available credentials are identified with a unique `credential_configuration_id`, that must be used when requesting authorization. The Authorization Server returns an array of **credential identifiers** that map to the `credential_configuration_id` provided: to obtain the credential, one of the credential identifiers (or all of them) must be requested to the credential endpoint.

## Sequence Diagram

```mermaid
graph TD;
    0[WalletInstanceAttestation.getAttestation]
    1[startFlow]
    2[evaluateIssuerTrust]
    3[startUserAuthorization]
    C4[getRequestedCredentialToBePresented]
    C4.1[completeUserAuthorizationWithFormPostJwtMode]
    E4[completeUserAuthorizationWithQueryMode]
    5[authorizeAccess]
    6[obtainCredential]
    7[verifyAndParseCredential]
    credSel{Is credential an eID?}

    0 --> 1
    1 --> 2
    2 --> 3
    3 --> credSel
    credSel -->|Yes| E4
    credSel -->|No| C4
    C4 --> C4.1
    C4.1 --> 5
    E4 --> 5
    5 --> 6
    6 --> 7
```

## Mapped results

The following errors are mapped to a `IssuerResponseError` with specific codes.

|HTTP Status|Error Code|Description|
|-----------|----------|-----------|
|`201 Created`|`ERR_CREDENTIAL_ISSUING_NOT_SYNCHRONOUS`| This response is returned by the credential issuer when the request has been queued because the credential cannot be issued synchronously. The consumer should try to obtain the credential at a later time. Although `201 Created` is not considered an error, it is mapped as an error in this context in order to handle the case where the credential issuance is not synchronous. This allows keeping the flow consistent and handle the case where the credential is not immediately available.|
|`403 Forbidden`|`ERR_CREDENTIAL_INVALID_STATUS`|This response is returned by the credential issuer when the requested credential has an invalid status. It might contain more details in the `reason` property.|
|`404 Not Found`|`ERR_CREDENTIAL_INVALID_STATUS`| This response is returned by the credential issuer when the authenticated user is not entitled to receive the requested credential. It might contain more details in the `reason` property.|
|`*`|`ERR_ISSUER_GENERIC_ERROR`|This is a generic error code to map unexpected errors that occurred when interacting with the Issuer.|

## Strong authentication for eID issuance (Query Mode)

The eID issuance requires a strong authentication method. Currently SPID (L2), CieID (L2) and CIE+PIN (L3) are supported. The strong authentication method is determined by the IDP hint which is passed to the `completeUserAuthorizationWithQueryMode` function.

For SPID in production the IDP hint can be found [here](https://registry.spid.gov.it/identity-providers), under the `entityId` field. For pre-production environment the IDP hint is `https://demo.spid.gov.it'`.

For CieID(L2) the IDP hint is `https://idserver.servizicie.interno.gov.it/idp/profile/SAML2/POST/SSO"` for production and `https://collaudo.idserver.servizicie.interno.gov.it/idp/profile/SAML2/POST/SSO` for pre-production.

CIE+PIN(L3) requires a different flow due to the physical card presence. Helper functions are exposed to handle it and the documentation can be found [here](../../cie/README.md).

The expected result from the authentication process is in provided in the query string as defined in the [JWT Secured Authorization Response Mode for OAuth 2.0 (JARM)](https://openid.net/specs/oauth-v2-jarm.html#name-response-mode-queryjwt).

## Authentication through credentials (Form Post JWT Mode)

When the credential is different than an eID, the flow requires the user to present other credentials in order to obtain the requested one. This is done through the `getRequestedCredentialToBePresented` followed by the `completeUserAuthorizationWithFormPostJwtMode`.

The expected result from the authentication process is in `form_post.jwt` format as defined in [JWT Secured Authorization Response Mode for OAuth 2.0 (JARM)](https://openid.net/specs/oauth-v2-jarm.html#name-response-mode-form_postjwt).

## Examples

<details>
  <summary>Credential issuance flow</summary>

```ts
// TODO: [SIW-2209] update documentation in PR #219

// Retrieve the integrity key tag from the store and create its context
const integrityKeyTag = "example"; // Let's assume this is the key tag used to create the wallet instance
const integrityContext = getIntegrityContext(integrityKeyTag);

// generate Key for Wallet Instance Attestation
// ensure the key esists befor starting the issuing process
await regenerateCryptoKey(WIA_KEYTAG); // Let's assume this function regenerates this ephemeral key
const wiaCryptoContext = createCryptoContextFor(WIA_KEYTAG);

const { WALLET_PROVIDER_BASE_URL, WALLET_EAA_PROVIDER_BASE_URL, REDIRECT_URI } =
  env; // Let's assume these are the environment variables

/**
 * Obtains a new Wallet Instance Attestation.
 * WARNING: The integrity context must be the same used when creating the Wallet Instance with the same keytag.
 */
const walletInstanceAttestation =
  await WalletInstanceAttestation.getAttestation({
    wiaCryptoContext,
    integrityContext,
    walletProviderBaseUrl: WALLET_PROVIDER_BASE_URL,
    appFetch,
  });

const credentialType = "someCredential"; // Let's assume this is the credential type

const eid = {
  credential: "example",
  parsedCredential: "example"
  keyTag: "example";
  credentialType: "eid";
};

const eidCryptoContext = createCryptoContextFor(eid.keyTag);

// Create credential crypto context
const credentialKeyTag = uuidv4().toString();
await generate(credentialKeyTag); // Let's assume this function generates a new hardware-backed key pair
const credentialCryptoContext = createCryptoContextFor(credentialKeyTag);

// Start the issuance flow
const startFlow: Credential.Issuance.StartFlow = () => ({
  issuerUrl: WALLET_EAA_PROVIDER_BASE_URL,
  credentialType,
});

const { issuerUrl } = startFlow();

// Evaluate issuer trust
const { issuerConf } = await Credential.Issuance.evaluateIssuerTrust(issuerUrl);

// Start user authorization
const { issuerRequestUri, clientId, codeVerifier, credentialDefinition } =
  await Credential.Issuance.startUserAuthorization(issuerConf, credentialType, {
    walletInstanceAttestation,
    redirectUri,
    wiaCryptoContext,
    appFetch,
  });

const requestObject =
  await Credential.Issuance.getRequestedCredentialToBePresented(
    issuerRequestUri,
    clientId,
    issuerConf,
    appFetch
  );

// The credentials to be presented will always include the PID and WIA
// in a credential issuance flow
const credentialsSdJwt = [
  [pid.keyTag, pid.credential],
  [WIA_KEYTAG, walletInstanceAttestation],
] as [string, string][];

if (!requestObject.dcql_query) {
  throw new Error("Invalid request object");
}

// Assuming that WIA is a SD-JWT
const dcqlQueryResult = Credential.Presentation.evaluateDcqlQuery(
  credentialsSdJwt,
  requestObject.dcql_query as DcqlQuery
);

const credentialsToPresent = dcqlQueryResult.map(
  ({ requiredDisclosures, ...rest }) => ({
    ...rest,
    requestedClaims: requiredDisclosures.map(([, claimName]) => claimName),
  })
);

// The app here should ask the user to confirm the required data contained in the requestObject

// Complete the user authorization via form_post.jwt mode
const { code } =
  await Credential.Issuance.completeUserAuthorizationWithFormPostJwtMode(
    requestObject,
    credentialsToPresent
  );

// Generate the DPoP context which will be used for the whole issuance flow
await regenerateCryptoKey(DPOP_KEYTAG); // Let's assume this function regenerates this ephemeral key for the DPoP
const dPopCryptoContext = createCryptoContextFor(DPOP_KEYTAG);

const { accessToken } = await Credential.Issuance.authorizeAccess(
  issuerConf,
  code,
  clientId,
  redirectUri,
  codeVerifier,
  {
    walletInstanceAttestation,
    wiaCryptoContext,
    dPopCryptoContext,
    appFetch,
  }
);

// Obtain the credential
const { credential, format } = await Credential.Issuance.obtainCredential(
  issuerConf,
  accessToken,
  clientId,
  credentialDefinition,
  {
    credentialCryptoContext,
    dPopCryptoContext,
    appFetch,
  }
);

/*
 * Parse and verify the credential. The ignoreMissingAttributes flag must be set to false or omitted in production.
 * WARNING: includeUndefinedAttributes should not be set to true in production in order to get only claims explicitly declared by the issuer.
 */
const { parsedCredential } = await Credential.Issuance.verifyAndParseCredential(
  issuerConf,
  credential,
  format,
  {
    credentialCryptoContext,
    ignoreMissingAttributes: true,
    includeUndefinedAttributes: false
  }
);

return {
  parsedCredential,
  credential,
  keyTag: credentialKeyTag,
  credentialType,
};
```

</details>

<details>
  <summary>eID issuance flow</summary>

```ts
// Retrieve the integrity key tag from the store and create its context
const integrityKeyTag = "example"; // Let's assume this is the key tag used to create the wallet instance
const integrityContext = getIntegrityContext(integrityKeyTag);

// generate Key for Wallet Instance Attestation
// ensure the key esists befor starting the issuing process
await regenerateCryptoKey(WIA_KEYTAG); // Let's assume this function regenerates this ephemeral key
const wiaCryptoContext = createCryptoContextFor(WIA_KEYTAG);

const { WALLET_PROVIDER_BASE_URL, WALLET_EID_PROVIDER_BASE_URL, REDIRECT_URI } =
  env; // Let's assume these are the environment variables

/**
 * Obtains a new Wallet Instance Attestation.
 * WARNING: The integrity context must be the same used when creating the Wallet Instance with the same keytag.
 */
const walletInstanceAttestation =
  await WalletInstanceAttestation.getAttestation({
    wiaCryptoContext,
    integrityContext,
    walletProviderBaseUrl: WALLET_PROVIDER_BASE_URL,
    appFetch,
  });

const idpHit = "https://example.com"; // Let's assume this is the IDP hint

const authorizationContext = idpHint.includes("servizicie")
  ? undefined
  : {
      authorize: openAuthenticationSession, // Let's assume this function opens the browser for the user to authenticate
    };
/*
 * Create credential crypto context for the PID
 * WARNING: The eID keytag must be persisted and later used when requesting a credential which requires a eID presentation
 */
const credentialKeyTag = uuidv4().toString();
await generate(credentialKeyTag);
const credentialCryptoContext = createCryptoContextFor(credentialKeyTag);

// Start the issuance flow
const startFlow: Credential.Issuance.StartFlow = () => ({
  issuerUrl: WALLET_EID_PROVIDER_BASE_URL,
<<<<<<< HEAD
  credentialType: "dc_sd_jwt_PersonIdentificationData",
=======
  credentialId: "dc_sd_jwt_PersonIdentificationData",
>>>>>>> e9370559
});

const { issuerUrl, credentialId } = startFlow();

// Evaluate issuer trust
const { issuerConf } = await Credential.Issuance.evaluateIssuerTrust(
  issuerUrl,
  { appFetch }
);

// Start user authorization
const { issuerRequestUri, clientId, codeVerifier, credentialDefinition } =
  await Credential.Issuance.startUserAuthorization(
    issuerConf,
<<<<<<< HEAD
    [credentialType], // Request authorization for one or more credentials
=======
    [credentialId], // Request authorization for one or more credentials
>>>>>>> e9370559
    {
      walletInstanceAttestation,
      redirectUri,
      wiaCryptoContext,
      appFetch,
    }
  );

// Complete the authorization process with query mode with the authorizationContext which opens the browser
const { code } =
  await Credential.Issuance.completeUserAuthorizationWithQueryMode(
    issuerRequestUri,
    clientId,
    issuerConf,
    idpHint,
    redirectUri,
    authorizationContext
  );

// Create DPoP context which will be used for the whole issuance flow
await regenerateCryptoKey(DPOP_KEYTAG);
const dPopCryptoContext = createCryptoContextFor(DPOP_KEYTAG);

const { accessToken } = await Credential.Issuance.authorizeAccess(
  issuerConf,
  code,
  clientId,
  redirectUri,
  codeVerifier,
  {
    walletInstanceAttestation,
    wiaCryptoContext,
    dPopCryptoContext,
    appFetch,
  }
);


const [pidCredentialDefinition] = credentialDefinition;

// Extract the credential_identifier(s) from the access token
// For each one of them, a credential can be obtained by calling `obtainCredential`
const { credential_configuration_id, credential_identifiers } =
    accessToken.authorization_details.find(
      (authDetails) =>
        authDetails.credential_configuration_id ===
        pidCredentialDefinition.credential_configuration_id
    );

// Obtain che eID credential
const { credential, format } = await Credential.Issuance.obtainCredential(
  issuerConf,
  accessToken,
  clientId,
  {
    credential_configuration_id,
    credential_identifier: credential_identifiers.at(0),
  },
  {
    credentialCryptoContext,
    dPopCryptoContext,
    appFetch,
  }
);

// Parse and verify the eID credential
const { parsedCredential, issuedAt, expiration } = await Credential.Issuance.verifyAndParseCredential(
  issuerConf,
  credential,
  credential_configuration_id,
  { credentialCryptoContext }
);

return {
  parsedCredential,
  credential,
  credentialConfigurationId: credential_configuration_id
<<<<<<< HEAD
=======
  credentialType: "PersonIdentificationData",
>>>>>>> e9370559
  keyTag: credentialKeyTag,
  issuedAt,
  expiration
};
```

The result of this flow is a raw credential and a parsed credential which must be stored securely in the wallet along with its crypto key.

</details><|MERGE_RESOLUTION|>--- conflicted
+++ resolved
@@ -277,11 +277,7 @@
 // Start the issuance flow
 const startFlow: Credential.Issuance.StartFlow = () => ({
   issuerUrl: WALLET_EID_PROVIDER_BASE_URL,
-<<<<<<< HEAD
-  credentialType: "dc_sd_jwt_PersonIdentificationData",
-=======
   credentialId: "dc_sd_jwt_PersonIdentificationData",
->>>>>>> e9370559
 });
 
 const { issuerUrl, credentialId } = startFlow();
@@ -296,11 +292,7 @@
 const { issuerRequestUri, clientId, codeVerifier, credentialDefinition } =
   await Credential.Issuance.startUserAuthorization(
     issuerConf,
-<<<<<<< HEAD
-    [credentialType], // Request authorization for one or more credentials
-=======
     [credentialId], // Request authorization for one or more credentials
->>>>>>> e9370559
     {
       walletInstanceAttestation,
       redirectUri,
@@ -378,10 +370,7 @@
   parsedCredential,
   credential,
   credentialConfigurationId: credential_configuration_id
-<<<<<<< HEAD
-=======
   credentialType: "PersonIdentificationData",
->>>>>>> e9370559
   keyTag: credentialKeyTag,
   issuedAt,
   expiration

--- conflicted
+++ resolved
@@ -184,23 +184,11 @@
 
     const dcqlQueryResult = await Presentation.evaluateDcqlQuery(
       requestObject.dcql_query as DcqlQuery,
-<<<<<<< HEAD
       [[pidKeyTag, pid]]
-=======
-      [[pidCryptoContext, pid]]
->>>>>>> 53563505
-    );
-
-    const credentialsToPresent = dcqlQueryResult.map(
-      ({ requiredDisclosures, id, ...rest }) => ({
-        ...rest,
-        credentialInputId: id,
-        requestedClaims: requiredDisclosures,
-      })
     );
 
     const { presentations } = await Presentation.prepareRemotePresentations(
-      credentialsToPresent,
+      dcqlQueryResult,
       {
         nonce: requestObject.nonce,
         clientId: requestObject.client_id,

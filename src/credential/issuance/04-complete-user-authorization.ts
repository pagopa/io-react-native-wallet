import {
  AuthorizationErrorShape,
  AuthorizationResultShape,
  type AuthorizationResult,
} from "../../utils/auth";
import { hasStatusOrThrow, type Out } from "../../utils/misc";
import type { StartUserAuthorization } from "./03-start-user-authorization";
import parseUrl from "parse-url";
import { IssuerResponseError, ValidationFailed } from "../../utils/errors";
import type { EvaluateIssuerTrust } from "./02-evaluate-issuer-trust";
import { decode, encodeBase64 } from "@pagopa/io-react-native-jwt";
import { type RemotePresentation, RequestObject } from "../presentation/types";
import { ResponseUriResultShape } from "./types";
import { getJwtFromFormPost } from "../../utils/decoder";
import { AuthorizationError, AuthorizationIdpError } from "./errors";
<<<<<<< HEAD
import { Credential } from "@pagopa/io-react-native-wallet";
=======
import { LogLevel, Logger } from "../../utils/logging";
>>>>>>> 83fdf4af

/**
 * The interface of the phase to complete User authorization via strong identification when the response mode is "query" and the request credential is a PersonIdentificationData.
 */
export type CompleteUserAuthorizationWithQueryMode = (
  authRedirectUrl: string
) => Promise<AuthorizationResult>;

export type CompleteUserAuthorizationWithFormPostJwtMode = (
  requestObject: Out<GetRequestedCredentialToBePresented>,
  credentials: {
    id: string;
    credential: string;
    keyTag: string;
    requestedClaims: string[];
  }[],
  appFetch?: GlobalFetch["fetch"]
) => Promise<AuthorizationResult>;

export type GetRequestedCredentialToBePresented = (
  issuerRequestUri: Out<StartUserAuthorization>["issuerRequestUri"],
  clientId: Out<StartUserAuthorization>["clientId"],
  issuerConf: Out<EvaluateIssuerTrust>["issuerConf"],
  appFetch?: GlobalFetch["fetch"]
) => Promise<RequestObject>;

export type BuildAuthorizationUrl = (
  issuerRequestUri: Out<StartUserAuthorization>["issuerRequestUri"],
  clientId: Out<StartUserAuthorization>["clientId"],
  issuerConf: Out<EvaluateIssuerTrust>["issuerConf"],
  idpHint?: string
) => Promise<{
  authUrl: string;
}>;

/**
 * WARNING: This function must be called after {@link startUserAuthorization}. The generated authUrl must be used to open a browser or webview capable of catching the redirectSchema to perform a get request to the authorization endpoint.
 * Builds the authorization URL to which the end user should be redirected to continue the authentication flow.
 * @param issuerRequestUri the URI of the issuer where the request is sent
 * @param clientId Identifies the current client across all the requests of the issuing flow returned by {@link startUserAuthorization}
 * @param issuerConf The issuer configuration returned by {@link evaluateIssuerTrust}
 * @param idpHint Unique identifier of the IDP selected by the user (optional)
 * @returns An object containing the authorization URL
 */
export const buildAuthorizationUrl: BuildAuthorizationUrl = async (
  issuerRequestUri,
  clientId,
  issuerConf,
  idpHint
) => {
  const authzRequestEndpoint =
    issuerConf.oauth_authorization_server.authorization_endpoint;

  const params = new URLSearchParams({
    client_id: clientId,
    request_uri: issuerRequestUri,
  });

  if (idpHint) {
    params.append("idphint", idpHint);
  }

  const authUrl = `${authzRequestEndpoint}?${params}`;

  return { authUrl };
};

/**
 * WARNING: This function must be called after obtaining the authorization redirect URL from the webviews (SPID and CIE L3) or browser for CIEID.
 * Complete User authorization via strong identification when the response mode is "query" and the request credential is a PersonIdentificationData.
 * This function parses the authorization redirect URL to extract the authorization response.
 * @param authRedirectUrl The URL to which the end user should be redirected to start the authentication flow
 * @returns the authorization response which contains code, state and iss
 */
export const completeUserAuthorizationWithQueryMode: CompleteUserAuthorizationWithQueryMode =
  async (authRedirectUrl) => {
    Logger.log(
      LogLevel.DEBUG,
      `The requeste credential is a PersonIdentificationData, completing the user authorization with query mode`
    );
    const query = parseUrl(authRedirectUrl).query;

    return parseAuthorizationResponse(query);
  };

/**
 * WARNING: This function must be called after {@link startUserAuthorization}. The next function to be called is {@link completeUserAuthorizationWithFormPostJwtMode}.
 * The interface of the phase to complete User authorization via presentation of existing credentials when the response mode is "form_post.jwt".
 * It is used as a first step to complete the user authorization by obtaining the requested credential to be presented from the authorization server.
 * The information is obtained by performing a GET request to the authorization endpoint with request_uri and client_id parameters.
 * @param issuerRequestUri the URI of the issuer where the request is sent
 * @param clientId Identifies the current client across all the requests of the issuing flow returned by {@link startUserAuthorization}
 * @param issuerConf The issuer configuration returned by {@link evaluateIssuerTrust}
 * @param appFetch (optional) fetch api implementation. Default: built-in fetch
 * @throws {ValidationFailed} if an error while validating the response
 * @returns the request object which contains the credential to be presented in order to obtain the requested credential
 */
export const getRequestedCredentialToBePresented: GetRequestedCredentialToBePresented =
  async (issuerRequestUri, clientId, issuerConf, appFetch = fetch) => {
    Logger.log(
      LogLevel.DEBUG,
      `The requeste credential is not a PersonIdentificationData, requesting the credential to be presented`
    );
    const authzRequestEndpoint =
      issuerConf.oauth_authorization_server.authorization_endpoint;
    const params = new URLSearchParams({
      client_id: clientId,
      request_uri: issuerRequestUri,
    });

    Logger.log(
      LogLevel.DEBUG,
      `Requesting the request object to ${authzRequestEndpoint}?${params.toString()}`
    );

    const requestObject = await appFetch(
      `${authzRequestEndpoint}?${params.toString()}`,
      { method: "GET" }
    )
      .then(hasStatusOrThrow(200, IssuerResponseError))
      .then((res) => res.text())
      .then((jws) => decode(jws))
      .then((reqObj) => RequestObject.safeParse(reqObj.payload));

    if (!requestObject.success) {
      Logger.log(
        LogLevel.ERROR,
        `Error while validating the response object: ${requestObject.error.message}`
      );
      throw new ValidationFailed({
        message: "Request Object validation failed",
        reason: requestObject.error.message,
      });
    }
    return requestObject.data;
  };

/**
 * WARNING: This function must be called after {@link startUserAuthorization}. The next function to be called is {@link completeUserAuthorizationWithFormPostJwtMode}.
 * The interface of the phase to complete User authorization via presentation of existing credentials when the response mode is "form_post.jwt".
 * The information is obtained by performing a POST request to the endpoint received in the response_uri field of the requestObject, where the Authorization Response payload is posted.
 * Following this,the redirect_uri from the response is used to obtain the final authorization response.
 * @param requestObject - The request object containing the necessary parameters for authorization.
 * @param credentialsToPresent the credentials to be presented, which will always include the PID and WIA in a credential issuance flow
 * @param appFetch (optional) fetch api implementation. Default: built-in fetch
 * @throws {ValidationFailed} if an error while validating the response
 * @returns the authorization response which contains code, state and iss
 */
export const completeUserAuthorizationWithFormPostJwtMode: CompleteUserAuthorizationWithFormPostJwtMode =
<<<<<<< HEAD
  async (requestObject, credentialsToPresent, appFetch = fetch) => {
    const remotePresentations =
      await Credential.Presentation.prepareRemotePresentations(
        credentialsToPresent,
        requestObject.nonce,
        requestObject.client_id
      );

    const authzResponsePayload = createAuthzResponsePayload({
      state: requestObject.state,
      remotePresentations,
    });
=======
  async (requestObject, ctx) => {
    Logger.log(
      LogLevel.DEBUG,
      `The requeste credential is not a PersonIdentificationData, completing the user authorization with form_post.jwt mode`
    );

    const {
      wiaCryptoContext,
      pidCryptoContext,
      pid,
      walletInstanceAttestation,
      appFetch = fetch,
    } = ctx;

    const wiaWpToken = await new SignJWT(wiaCryptoContext)
      .setProtectedHeader({
        alg: "ES256",
        typ: "JWT",
      })
      .setPayload({
        vp: walletInstanceAttestation,
        jti: uuidv4().toString(),
        nonce: requestObject.nonce,
      })
      .setIssuedAt()
      .setExpirationTime("5m")
      .setAudience(requestObject.response_uri)
      .sign();

    const pidWpToken = await new SignJWT(pidCryptoContext)
      .setProtectedHeader({
        alg: "ES256",
        typ: "JWT",
      })
      .setPayload({
        vp: pid,
        jti: uuidv4().toString(),
        nonce: requestObject.nonce,
      })
      .setIssuedAt()
      .setExpirationTime("5m")
      .setAudience(requestObject.response_uri)
      .sign();

    Logger.log(
      LogLevel.DEBUG,
      `Wallet instance attestation JWT token: ${wiaWpToken}`
    );

    /* The path parameter refers to the vp_token variable of the authzResponsePayload and must point to the plain credential which
     * is cointaned in the `vp` property of the signed jwt token payload
     */
    const presentationSubmission = {
      definition_id: `${uuidv4()}`,
      id: `${uuidv4()}`,
      descriptor_map: [
        {
          id: "PersonIdentificationData",
          path: "$.vp_token[0].vp",
          format: "vc+sd-jwt",
        },
        {
          id: "WalletAttestation",
          path: "$.vp_token[1].vp",
          format: "jwt",
        },
      ],
    };

    Logger.log(
      LogLevel.DEBUG,
      `Presentation submission: ${JSON.stringify(presentationSubmission)}`
    );

    const authzResponsePayload = encodeBase64(
      JSON.stringify({
        state: requestObject.state,
        presentation_submission: presentationSubmission,
        vp_token: [pidWpToken, wiaWpToken],
      })
    );
>>>>>>> 83fdf4af

    Logger.log(
      LogLevel.DEBUG,
      `Authz response payload: ${authzResponsePayload}`
    );

    // Note: according to the spec, the response should be encrypted with the public key of the RP however this is not implemented yet
    // https://openid.net/specs/openid-4-verifiable-presentations-1_0.html#name-signed-and-encrypted-response
    // const rsaPublicJwk = chooseRSAPublicKeyToEncrypt(rpConf);
    // const encrypted = await new EncryptJwe(authzResponsePayload, {
    //   alg: "RSA-OAEP-256",
    //   enc: "A256CBC-HS512",
    //   kid: rsaPublicJwk.kid,
    // }).encrypt(rsaPublicJwk);

    const body = new URLSearchParams({
      response: authzResponsePayload,
    }).toString();

    const resUriRes = await appFetch(requestObject.response_uri, {
      method: "POST",
      headers: {
        "Content-Type": "application/x-www-form-urlencoded",
      },
      body,
    })
      .then(hasStatusOrThrow(200, IssuerResponseError))
      .then((reqUri) => reqUri.json());

    const responseUri = ResponseUriResultShape.safeParse(resUriRes);
    if (!responseUri.success) {
      Logger.log(
        LogLevel.ERROR,
        `Error while validating the response uri: ${responseUri.error.message}`
      );
      throw new ValidationFailed({
        message: "Response Uri validation failed",
        reason: responseUri.error.message,
      });
    }

    return await appFetch(responseUri.data.redirect_uri)
      .then(hasStatusOrThrow(200, IssuerResponseError))
      .then((res) => res.text())
      .then(getJwtFromFormPost)
      .then((cbRes) => parseAuthorizationResponse(cbRes.decodedJwt.payload));
  };

/**
 * Parse the authorization response and return the result which contains code, state and iss.
 * @throws {AuthorizationError} if an error occurs during the parsing process
 * @throws {AuthorizationIdpError} if an error occurs during the parsing process and the error is related to the IDP
 * @param authRes the authorization response to be parsed
 * @returns the authorization result which contains code, state and iss
 */
export const parseAuthorizationResponse = (
  authRes: unknown
): AuthorizationResult => {
  const authResParsed = AuthorizationResultShape.safeParse(authRes);
  if (!authResParsed.success) {
    const authErr = AuthorizationErrorShape.safeParse(authRes);
    if (!authErr.success) {
      Logger.log(
        LogLevel.ERROR,
        `Error while parsing the authorization response: ${authResParsed.error.message}`
      );
      throw new AuthorizationError(authResParsed.error.message); // an error occured while parsing the result and the error
    }
    Logger.log(
      LogLevel.ERROR,
      `Error while authorizating with the idp: ${JSON.stringify(authErr)}`
    );
    throw new AuthorizationIdpError(
      authErr.data.error,
      authErr.data.error_description
    );
  }
  return authResParsed.data;
};

/**
 * Creates the authorization response payload to be sent.
 * This payload includes the state and the VP tokens for the presented credentials.
 * The payload is encoded in Base64.
 * @param state - The state parameter from the request object (optional).
 * @param remotePresentations - An array of remote presentations containing credential IDs and their corresponding VP tokens.
 * @returns The Base64 encoded authorization response payload.
 */
const createAuthzResponsePayload = ({
  state,
  remotePresentations,
}: {
  state?: string;
  remotePresentations: RemotePresentation[];
}): string =>
  encodeBase64(
    JSON.stringify({
      ...(state ? { state } : {}),
      vp_token: Object.fromEntries(
        remotePresentations.map(({ credentialId, vpToken }) => [
          credentialId,
          vpToken,
        ])
      ),
    })
  );<|MERGE_RESOLUTION|>--- conflicted
+++ resolved
@@ -9,15 +9,12 @@
 import { IssuerResponseError, ValidationFailed } from "../../utils/errors";
 import type { EvaluateIssuerTrust } from "./02-evaluate-issuer-trust";
 import { decode, encodeBase64 } from "@pagopa/io-react-native-jwt";
+import * as Presentation from "../presentation";
 import { type RemotePresentation, RequestObject } from "../presentation/types";
 import { ResponseUriResultShape } from "./types";
 import { getJwtFromFormPost } from "../../utils/decoder";
 import { AuthorizationError, AuthorizationIdpError } from "./errors";
-<<<<<<< HEAD
-import { Credential } from "@pagopa/io-react-native-wallet";
-=======
 import { LogLevel, Logger } from "../../utils/logging";
->>>>>>> 83fdf4af
 
 /**
  * The interface of the phase to complete User authorization via strong identification when the response mode is "query" and the request credential is a PersonIdentificationData.
@@ -167,102 +164,27 @@
  * @returns the authorization response which contains code, state and iss
  */
 export const completeUserAuthorizationWithFormPostJwtMode: CompleteUserAuthorizationWithFormPostJwtMode =
-<<<<<<< HEAD
   async (requestObject, credentialsToPresent, appFetch = fetch) => {
-    const remotePresentations =
-      await Credential.Presentation.prepareRemotePresentations(
-        credentialsToPresent,
-        requestObject.nonce,
-        requestObject.client_id
-      );
+    Logger.log(
+      LogLevel.DEBUG,
+      `The requested credential is not a PersonIdentificationData, completing the user authorization with form_post.jwt mode`
+    );
+
+    const remotePresentations = await Presentation.prepareRemotePresentations(
+      credentialsToPresent,
+      requestObject.nonce,
+      requestObject.client_id
+    );
+
+    Logger.log(
+      LogLevel.DEBUG,
+      `Remote presentations: ${JSON.stringify(remotePresentations)}`
+    );
 
     const authzResponsePayload = createAuthzResponsePayload({
       state: requestObject.state,
       remotePresentations,
     });
-=======
-  async (requestObject, ctx) => {
-    Logger.log(
-      LogLevel.DEBUG,
-      `The requeste credential is not a PersonIdentificationData, completing the user authorization with form_post.jwt mode`
-    );
-
-    const {
-      wiaCryptoContext,
-      pidCryptoContext,
-      pid,
-      walletInstanceAttestation,
-      appFetch = fetch,
-    } = ctx;
-
-    const wiaWpToken = await new SignJWT(wiaCryptoContext)
-      .setProtectedHeader({
-        alg: "ES256",
-        typ: "JWT",
-      })
-      .setPayload({
-        vp: walletInstanceAttestation,
-        jti: uuidv4().toString(),
-        nonce: requestObject.nonce,
-      })
-      .setIssuedAt()
-      .setExpirationTime("5m")
-      .setAudience(requestObject.response_uri)
-      .sign();
-
-    const pidWpToken = await new SignJWT(pidCryptoContext)
-      .setProtectedHeader({
-        alg: "ES256",
-        typ: "JWT",
-      })
-      .setPayload({
-        vp: pid,
-        jti: uuidv4().toString(),
-        nonce: requestObject.nonce,
-      })
-      .setIssuedAt()
-      .setExpirationTime("5m")
-      .setAudience(requestObject.response_uri)
-      .sign();
-
-    Logger.log(
-      LogLevel.DEBUG,
-      `Wallet instance attestation JWT token: ${wiaWpToken}`
-    );
-
-    /* The path parameter refers to the vp_token variable of the authzResponsePayload and must point to the plain credential which
-     * is cointaned in the `vp` property of the signed jwt token payload
-     */
-    const presentationSubmission = {
-      definition_id: `${uuidv4()}`,
-      id: `${uuidv4()}`,
-      descriptor_map: [
-        {
-          id: "PersonIdentificationData",
-          path: "$.vp_token[0].vp",
-          format: "vc+sd-jwt",
-        },
-        {
-          id: "WalletAttestation",
-          path: "$.vp_token[1].vp",
-          format: "jwt",
-        },
-      ],
-    };
-
-    Logger.log(
-      LogLevel.DEBUG,
-      `Presentation submission: ${JSON.stringify(presentationSubmission)}`
-    );
-
-    const authzResponsePayload = encodeBase64(
-      JSON.stringify({
-        state: requestObject.state,
-        presentation_submission: presentationSubmission,
-        vp_token: [pidWpToken, wiaWpToken],
-      })
-    );
->>>>>>> 83fdf4af
 
     Logger.log(
       LogLevel.DEBUG,

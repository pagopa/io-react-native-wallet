--- conflicted
+++ resolved
@@ -56,15 +56,7 @@
 // Metadata for a credential which is supported by an Issuer
 type SupportedCredentialMetadata = z.infer<typeof SupportedCredentialMetadata>;
 const SupportedCredentialMetadata = z.object({
-<<<<<<< HEAD
-  format: z.union([
-    z.literal("vc+sd-jwt"), // Credentials 0.7.1
-    z.literal("dc+sd-jwt"), // Credentials 0.9.x
-    z.literal("vc+mdoc-cbor"),
-  ]),
-=======
   format: z.union([z.literal("dc+sd-jwt"), z.literal("vc+mdoc-cbor")]),
->>>>>>> 83fdf4af
   vct: z.string(),
   scope: z.string(),
   display: z.array(CredentialDisplayMetadata),

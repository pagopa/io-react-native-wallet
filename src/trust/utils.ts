--- conflicted
+++ resolved
@@ -25,13 +25,10 @@
   return { header, payload };
 };
 
-<<<<<<< HEAD
-=======
 /**
  * Return type for this function is necessary to avoid an issue during the bob build process.
  * It seems like typescript can't correctly infer the return type of the function.
  */
->>>>>>> ab738144
 export const decode = (token: string): ParsedToken => {
   const { protectedHeader: header, payload } = decodeJwt(token);
   return { header, payload };

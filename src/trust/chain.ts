import {
  EntityConfiguration,
  EntityStatement,
  TrustAnchorEntityConfiguration,
} from "./types";
import { JWK } from "../utils/jwk";
import { IoWalletError } from "../utils/errors";
import * as z from "zod";
import { getSignedEntityConfiguration, getSignedEntityStatement } from ".";
import { decode, type ParsedToken, verify } from "./utils";

// The first element of the chain is supposed to be the Entity Configuration for the document issuer
const FirstElementShape = EntityConfiguration;
// Each element but the first is supposed to be an Entity Statement
const MiddleElementShape = EntityStatement;
// The last element of the chain can either be an Entity Statement
//  or the Entity Configuration for the known Trust Anchor
const LastElementShape = z.union([
  EntityStatement,
  TrustAnchorEntityConfiguration,
]);

/**
 * Validates a provided trust chain against a known trust
 *
 * @param trustAnchorEntity The entity configuration of the known trust anchor
 * @param chain The chain of statements to be validated
 * @returns The list of parsed token representing the chain
 * @throws {IoWalletError} If the chain is not valid
 */
export async function validateTrustChain(
  trustAnchorEntity: TrustAnchorEntityConfiguration,
  chain: string[]
): Promise<ParsedToken[]> {
  // If the chain is empty, fail
  if (chain.length === 0) {
    throw new IoWalletError("Cannot verify empty trust chain");
  }

  // Select the expected token shape
  const selectTokenShape = (elementIndex: number) =>
    elementIndex === 0
      ? FirstElementShape
      : elementIndex === chain.length - 1
        ? LastElementShape
        : MiddleElementShape;

  // select the kid from the current index
  const selectKid = (currentIndex: number): string => {
    const token = chain[currentIndex];
    if (!token) {
      throw new IoWalletError(`Cannot select kid: empty token`);
    }
    const shape = selectTokenShape(currentIndex);
    return shape.parse(decode(token)).header.kid;
  };

  // select keys from the next token
  // if the current token is the last, keys from trust anchor will be used
  const selectKeys = (currentIndex: number): JWK[] => {
    if (currentIndex === chain.length - 1) {
      return trustAnchorEntity.payload.jwks.keys;
    }

    const nextIndex = currentIndex + 1;
    const nextToken = chain[nextIndex];
    if (!nextToken) {
      throw new IoWalletError(`Cannot select keys: empty nextToken`);
    }
    const shape = selectTokenShape(nextIndex);
    return shape.parse(decode(nextToken)).payload.jwks.keys;
  };

  // Iterate the chain and validate each element's signature against the public keys of its next
  // If there is no next, hence it's the end of the chain, and it must be verified by the Trust Anchor
  return Promise.all(
    chain
      .map((token, i) => [token, selectKid(i), selectKeys(i)] as const)
      .map((args) => verify(...args))
  );
}

/**
 * Given a trust chain, obtain a new trust chain by fetching each element's fresh version
 *
 * @param chain The original chain
 * @param appFetch (optional) fetch api implementation
 * @returns A list of signed token that represent the trust chain, in the same order of the provided chain
 * @throws IoWalletError When an element of the chain fails to parse
 */
export async function renewTrustChain(
  chain: string[],
  appFetch: GlobalFetch["fetch"] = fetch
): Promise<string[]> {
  return Promise.all(
<<<<<<< HEAD
    chain
      // Decode each item to determine its shape
      .map(decode)
      .map(
        (e) =>
          [
            EntityStatement.safeParse(e),
            EntityConfiguration.safeParse(e),
          ] as const
      )
      // fetch the element according to its shape
      .map(([es, ec], i) =>
        ec.success
          ? getSignedEntityConfiguration(ec.data.payload.iss, { appFetch })
          : es.success
            ? getSignedEntityStatement(
                es.data.payload.iss,
                es.data.payload.sub,
                {
                  appFetch,
                }
              )
            : // if the element fail to parse in both EntityStatement and EntityConfiguration, raise an error
              Promise.reject(
                new IoWalletError(
                  `Cannot renew trust chain because the element #${i} failed to be parsed.`
                )
              )
      )
=======
    chain.map(async (token, index) => {
      const decoded = decode(token);

      const entityStatementResult = EntityStatement.safeParse(decoded);
      const entityConfigurationResult = EntityConfiguration.safeParse(decoded);

      if (entityConfigurationResult.success) {
        return getSignedEntityConfiguration(
          entityConfigurationResult.data.payload.iss,
          { appFetch }
        );
      }
      if (entityStatementResult.success) {
        const entityStatement = entityStatementResult.data;

        const parentBaseUrl = entityStatement.payload.iss;
        const parentECJwt = await getSignedEntityConfiguration(parentBaseUrl, {
          appFetch,
        });
        const parentEC = EntityConfiguration.parse(decode(parentECJwt));

        const federationFetchEndpoint =
          parentEC.payload.metadata.federation_entity.federation_fetch_endpoint;
        if (!federationFetchEndpoint) {
          throw new IoWalletError(
            `Parent EC at ${parentBaseUrl} is missing federation_fetch_endpoint`
          );
        }
        return getSignedEntityStatement(
          federationFetchEndpoint,
          entityStatement.payload.sub,
          { appFetch }
        );
      }
      throw new IoWalletError(
        `Cannot renew trust chain because element #${index} failed to parse.`
      );
    })
>>>>>>> 1ff69b76
  );
}<|MERGE_RESOLUTION|>--- conflicted
+++ resolved
@@ -93,37 +93,6 @@
   appFetch: GlobalFetch["fetch"] = fetch
 ): Promise<string[]> {
   return Promise.all(
-<<<<<<< HEAD
-    chain
-      // Decode each item to determine its shape
-      .map(decode)
-      .map(
-        (e) =>
-          [
-            EntityStatement.safeParse(e),
-            EntityConfiguration.safeParse(e),
-          ] as const
-      )
-      // fetch the element according to its shape
-      .map(([es, ec], i) =>
-        ec.success
-          ? getSignedEntityConfiguration(ec.data.payload.iss, { appFetch })
-          : es.success
-            ? getSignedEntityStatement(
-                es.data.payload.iss,
-                es.data.payload.sub,
-                {
-                  appFetch,
-                }
-              )
-            : // if the element fail to parse in both EntityStatement and EntityConfiguration, raise an error
-              Promise.reject(
-                new IoWalletError(
-                  `Cannot renew trust chain because the element #${i} failed to be parsed.`
-                )
-              )
-      )
-=======
     chain.map(async (token, index) => {
       const decoded = decode(token);
 
@@ -162,6 +131,5 @@
         `Cannot renew trust chain because element #${index} failed to parse.`
       );
     })
->>>>>>> 1ff69b76
   );
 }